cmake_minimum_required(VERSION 3.25 FATAL_ERROR)

project(
        UM2
        VERSION 0.1.0
        DESCRIPTION "An unstructured mesh library for automated method of characteristic mesh generation"
        HOMEPAGE_URL "https://github.com/KyleVaughn/UM2"
        LANGUAGES CXX)

## User options ###############################################################
###############################################################################
<<<<<<< HEAD
option(UM2_ENABLE_CUDA "Enable CUDA" OFF)
option(UM2_ENABLE_OPENMP "Enable OpenMP" ON)
option(UM2_ENABLE_TESTS "Enable tests" ON)
option(UM2_ENABLE_FASTMATH "Enable fast math" ON)
=======
option(UM2_ENABLE_CUDA      "Enable CUDA"          OFF)
option(UM2_ENABLE_OPENMP    "Enable OpenMP"        ON)
option(UM2_ENABLE_TESTS     "Enable tests"         ON)
option(UM2_ENABLE_FASTMATH  "Enable fast math"     ON)
option(UM2_ENABLE_VIS       "Enable visualization" ON)
>>>>>>> be760cfc

## Advanced options ###########################################################
###############################################################################
option(UM2_ENABLE_INT64 "Enable 64-bit integer types" OFF) # For large meshes
set(UM2_LOG_LEVEL "info" CACHE STRING "Log level")
set_property(CACHE UM2_LOG_LEVEL PROPERTY STRINGS
        "trace" "debug" "info" "warn" "error" "critical" "off")

## Dev options #################################################################
###############################################################################
option(UM2_DEV_MODE "Enable development mode" ON)
option(UM2_ENABLE_CLANG_FORMAT "Enable clang-format targets" ${UM2_DEV_MODE})
option(UM2_ENABLE_CLANG_TIDY "Enable clang-tidy" ${UM2_DEV_MODE})
option(UM2_CLANG_TIDY_FIX "Enable clang-tidy to fix errors" OFF)
option(UM2_ENABLE_CPPCHECK "Enable cppcheck" ${UM2_DEV_MODE})

## um2 library ################################################################
###############################################################################

file(GLOB_RECURSE COMMON_HEADERS CONFIGURE_DEPENDS ${CMAKE_CURRENT_LIST_DIR}/include/um2/common/*.hpp)
file(GLOB_RECURSE MATH_HEADERS CONFIGURE_DEPENDS ${CMAKE_CURRENT_LIST_DIR}/include/um2/math/*.hpp)
# Headers
set(UM2_HEADERS
<<<<<<< HEAD
        ${COMMON_HEADERS}
        ${MATH_HEADERS}
        "include/um2c.h" include/um2/math/vec.inl)

=======
    "include/um2/common/config.hpp"
    "include/um2/common/bit_ceil.hpp"
    "include/um2/common/sto.hpp"
    "include/um2/common/vector.hpp"
    "include/um2/common/string.hpp"
    "include/um2/common/color.hpp"
    "include/um2/math/morton.hpp"
    "include/um2/math/vec.hpp"
    "include/um2/math/mat.hpp"
    "include/um2c.h")    
    
>>>>>>> be760cfc
# Sources
set(UM2_SOURCES
        "src/common/sto.cpp"
        "src/common/string.cpp"
        "src/common/color.cpp"
        "src/um2c.cpp")

# Library
add_library(um2 ${UM2_HEADERS} ${UM2_SOURCES})
target_include_directories(um2 PUBLIC include)

set(CMAKE_MODULE_PATH "${PROJECT_SOURCE_DIR}/cmake" ${CMAKE_MODULE_PATH})

# Configure
include(cmake/um2_config.cmake)
<|MERGE_RESOLUTION|>--- conflicted
+++ resolved
@@ -9,18 +9,11 @@
 
 ## User options ###############################################################
 ###############################################################################
-<<<<<<< HEAD
-option(UM2_ENABLE_CUDA "Enable CUDA" OFF)
-option(UM2_ENABLE_OPENMP "Enable OpenMP" ON)
-option(UM2_ENABLE_TESTS "Enable tests" ON)
-option(UM2_ENABLE_FASTMATH "Enable fast math" ON)
-=======
 option(UM2_ENABLE_CUDA      "Enable CUDA"          OFF)
 option(UM2_ENABLE_OPENMP    "Enable OpenMP"        ON)
 option(UM2_ENABLE_TESTS     "Enable tests"         ON)
 option(UM2_ENABLE_FASTMATH  "Enable fast math"     ON)
 option(UM2_ENABLE_VIS       "Enable visualization" ON)
->>>>>>> be760cfc
 
 ## Advanced options ###########################################################
 ###############################################################################
@@ -44,24 +37,10 @@
 file(GLOB_RECURSE MATH_HEADERS CONFIGURE_DEPENDS ${CMAKE_CURRENT_LIST_DIR}/include/um2/math/*.hpp)
 # Headers
 set(UM2_HEADERS
-<<<<<<< HEAD
         ${COMMON_HEADERS}
         ${MATH_HEADERS}
         "include/um2c.h" include/um2/math/vec.inl)
 
-=======
-    "include/um2/common/config.hpp"
-    "include/um2/common/bit_ceil.hpp"
-    "include/um2/common/sto.hpp"
-    "include/um2/common/vector.hpp"
-    "include/um2/common/string.hpp"
-    "include/um2/common/color.hpp"
-    "include/um2/math/morton.hpp"
-    "include/um2/math/vec.hpp"
-    "include/um2/math/mat.hpp"
-    "include/um2c.h")    
-    
->>>>>>> be760cfc
 # Sources
 set(UM2_SOURCES
         "src/common/sto.cpp"
