--- conflicted
+++ resolved
@@ -1,9 +1,6 @@
 name: CI
 
 on: [ push ]
-
-env:
-  GITHUB_TOKEN: ${{ secrets.GITHUB_TOKEN }}
 
 jobs:
   main:
@@ -14,14 +11,8 @@
         compiler: [ gcc, clang ]
         build_type: [ Debug, Release ]
         cuda: [ OFF ]
-<<<<<<< HEAD
         openmp: [ ON, OFF]
         dev_mode: [ ON, OFF ]
-=======
-        openmp: [ OFF ]
-        vis: [ OFF ]
-        dev_mode: [ OFF, ON ]
->>>>>>> 6bca7680
 
     name: "${{ matrix.compiler }}, ${{ matrix.build_type }}, OMP=${{ matrix.openmp }}, 
       Dev=${{ matrix.dev_mode }}"
@@ -29,7 +20,7 @@
     steps:
       - uses: actions/checkout@v3
 
-      - name: Set up gcc
+      - name: Set up gcc 
         shell: bash
         if: matrix.compiler == 'gcc'
         run: |
@@ -38,9 +29,9 @@
           echo "CC=gcc-12" >> $GITHUB_ENV 
           echo "CXX=g++-12" >> $GITHUB_ENV 
 
-      - name: Set up clang
+      - name: Set up clang 
         shell: bash
-        if: matrix.compiler == 'clang'
+        if: matrix.compiler == 'clang' 
         run: |
           sudo apt -y update
           sudo apt install -y clang-14
@@ -77,8 +68,8 @@
         run: make -C build format-check
 
       - name: Run tests
-        run:
-          make -j -C build test
+        run: 
+          make -j -C build test 
 
       - name: Upload coverage
         if: matrix.dev_mode == 'ON' && matrix.build_type == 'Debug'  && matrix.compiler == 'gcc'
