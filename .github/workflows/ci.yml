--- conflicted
+++ resolved
@@ -18,45 +18,27 @@
     strategy:
       fail-fast: true
       matrix:
-<<<<<<< HEAD
-        compiler: [ gcc, clang ]
-        build_type: [ Debug, Release ]
-        cuda: [ OFF ]
-        openmp: [ ON, OFF ]
-        dev_mode: [ ON, OFF ]
-=======
         compiler: [gcc, clang]
         build_type: [Debug, Release]
         dev_mode: [ON]
         gmsh: [ON]
           #PAR_STL
           #INT64
->>>>>>> 386a3fc1
 
     name: "${{ matrix.compiler }}-${{ matrix.build_type }},Dev=${{ matrix.dev_mode }},Gmsh=${{ matrix.gmsh }}"
 
     steps:
       - uses: actions/checkout@v3
 
-<<<<<<< HEAD
-      - name: Set up gcc
-=======
       - name: Apt dependencies
->>>>>>> 386a3fc1
         shell: bash
         run: |
           sudo apt -y update
           sudo apt install -y libhdf5-dev libpugixml-dev
 
-<<<<<<< HEAD
-      - name: Set up clang
-        shell: bash
-        if: matrix.compiler == 'clang'
-=======
       - name: gcc
         shell: bash
         if: matrix.compiler == 'gcc'
->>>>>>> 386a3fc1
         run: |
           sudo apt install -y gcc-12 g++-12
           echo "CC=gcc-12" >> $GITHUB_ENV
@@ -72,7 +54,7 @@
 
       - name: clang
         shell: bash
-        if: matrix.compiler == 'clang'
+        if: matrix.compiler == 'clang' 
         run: |
           sudo apt install -y clang-15 libomp-15-dev
           echo "CC=clang-15" >> $GITHUB_ENV
@@ -90,7 +72,7 @@
           #      - name: Vis
           #        shell: bash
           #        if: matrix.vis == 'ON'
-        #        run: sudo apt install -y xorg-dev libgl1-mesa-dev
+          #        run: sudo apt install -y xorg-dev libgl1-mesa-dev
 
       - name: Configure and build
         run: |
