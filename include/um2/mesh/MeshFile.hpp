--- conflicted
+++ resolved
@@ -6,12 +6,7 @@
 #include <um2/stdlib/memory.hpp>
 
 #include <algorithm>
-<<<<<<< HEAD
-#include <iostream>
-#ifdef _OPENMP
-=======
 #ifdef UM2_USE_OPENMP
->>>>>>> 4696ccc3
 #  include <parallel/algorithm>
 #endif
 #include <string>
@@ -148,10 +143,6 @@
 constexpr auto
 compareTopology(MeshFile<T, I> const & lhs, MeshFile<T, I> const & rhs) -> int;
 
-template <std::floating_point T, std::signed_integral I>
-constexpr auto
-compareMaterialElsets(MeshFile<T, I> const & lhs, MeshFile<T, I> const & rhs) -> int;
-
 } // namespace um2
 
 #include "MeshFile.inl"