#pragma once

#include <um2/mesh/RegularGrid.hpp>

namespace um2
{

//==============================================================================
// REGULAR PARTITION
//==============================================================================
// A D-dimensional box, partitioned by a regular grid.
//
// Suppose the grid has nx cells in the x direction and ny cells in the
// y direction.
// Let i in [0, nx) and j in [0, ny). Then children[i + nx * j] is the child
// of the cell with indices (i, j) in the grid.
//  j
//  ^
//  |
//  | 2 3
//  | 0 1
//  *--------> i
//
//  * is where grid.minima is located.

template <Size D, typename T, typename P>
struct RegularPartition {

  RegularGrid<D, T> grid;
  Vector<P> children;

  //==============================================================================--------
  // Constructors
  //==============================================================================--------

  constexpr RegularPartition() noexcept = default;

  //==============================================================================--------
  // Accessors
  //==============================================================================--------

  PURE HOSTDEV [[nodiscard]] constexpr auto
  xMin() const noexcept -> T;

  PURE HOSTDEV [[nodiscard]] constexpr auto
  yMin() const noexcept -> T;

  PURE HOSTDEV [[nodiscard]] constexpr auto
  zMin() const noexcept -> T;

  PURE HOSTDEV [[nodiscard]] constexpr auto
  dx() const noexcept -> T;

  PURE HOSTDEV [[nodiscard]] constexpr auto
  dy() const noexcept -> T;

  PURE HOSTDEV [[nodiscard]] constexpr auto
  dz() const noexcept -> T;

  PURE HOSTDEV [[nodiscard]] constexpr auto
  numXCells() const noexcept -> Size;

  PURE HOSTDEV [[nodiscard]] constexpr auto
  numYCells() const noexcept -> Size;

  PURE HOSTDEV [[nodiscard]] constexpr auto
  numZCells() const noexcept -> Size;

  PURE HOSTDEV [[nodiscard]] constexpr auto
  width() const noexcept -> T;

  PURE HOSTDEV [[nodiscard]] constexpr auto
  height() const noexcept -> T;

  PURE HOSTDEV [[nodiscard]] constexpr auto
  depth() const noexcept -> T;

  PURE HOSTDEV [[nodiscard]] constexpr auto
  xMax() const noexcept -> T;

  PURE HOSTDEV [[nodiscard]] constexpr auto
  yMax() const noexcept -> T;

  PURE HOSTDEV [[nodiscard]] constexpr auto
  zMax() const noexcept -> T;

  PURE HOSTDEV [[nodiscard]] constexpr auto
  maxima() const noexcept -> Point<D, T>;

  PURE HOSTDEV [[nodiscard]] constexpr auto
  boundingBox() const noexcept -> AxisAlignedBox<D, T>;

  template <typename... Args>
    requires(sizeof...(Args) == D)
  PURE HOSTDEV [[nodiscard]] constexpr auto getBox(Args... args) const noexcept
      -> AxisAlignedBox<D, T>;

  template <typename... Args>
    requires(sizeof...(Args) == D)
<<<<<<< HEAD
=======
  PURE HOSTDEV [[nodiscard]] constexpr auto getFlatIndex(Args... args) const noexcept
      -> Size;

  PURE HOSTDEV [[nodiscard]] constexpr auto
  getFlatIndex(Vec<D, Size> const & index) const noexcept -> Size;

  template <typename... Args>
    requires(sizeof...(Args) == D)
>>>>>>> 4696ccc3
  PURE HOSTDEV [[nodiscard]] constexpr auto getChild(Args... args) noexcept -> P &;

  template <typename... Args>
    requires(sizeof...(Args) == D)
  PURE HOSTDEV [[nodiscard]] constexpr auto getChild(Args... args) const noexcept
      -> P const &;

  template <typename... Args>
    requires(sizeof...(Args) == D)
  PURE HOSTDEV [[nodiscard]] constexpr auto getCellCentroid(Args... args) const noexcept
      -> Point<D, T>;

  PURE HOSTDEV [[nodiscard]] constexpr auto
  getCellIndicesIntersecting(AxisAlignedBox<D, T> const & box) const noexcept
      -> Vec<2 * D, Size>;

  PURE HOSTDEV [[nodiscard]] constexpr auto
  getCellIndexContaining(Point<D, T> const & point) const noexcept -> Vec<D, Size>;
};

// -- Aliases --

template <typename T, typename P>
using RegularPartition1 = RegularPartition<1, T, P>;

template <typename T, typename P>
using RegularPartition2 = RegularPartition<2, T, P>;

template <typename T, typename P>
using RegularPartition3 = RegularPartition<3, T, P>;

template <typename P>
using RegularPartition1f = RegularPartition1<float, P>;
template <typename P>
using RegularPartition2f = RegularPartition2<float, P>;
template <typename P>
using RegularPartition3f = RegularPartition3<float, P>;

template <typename P>
using RegularPartition1d = RegularPartition1<double, P>;
template <typename P>
using RegularPartition2d = RegularPartition2<double, P>;
template <typename P>
using RegularPartition3d = RegularPartition3<double, P>;

} // namespace um2

#include "RegularPartition.inl"<|MERGE_RESOLUTION|>--- conflicted
+++ resolved
@@ -97,8 +97,6 @@
 
   template <typename... Args>
     requires(sizeof...(Args) == D)
-<<<<<<< HEAD
-=======
   PURE HOSTDEV [[nodiscard]] constexpr auto getFlatIndex(Args... args) const noexcept
       -> Size;
 
@@ -107,7 +105,6 @@
 
   template <typename... Args>
     requires(sizeof...(Args) == D)
->>>>>>> 4696ccc3
   PURE HOSTDEV [[nodiscard]] constexpr auto getChild(Args... args) noexcept -> P &;
 
   template <typename... Args>
