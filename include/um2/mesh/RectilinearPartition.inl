namespace um2
{

//==============================================================================
// Constructors
//==============================================================================

template <Size D, typename T, typename P>
constexpr RectilinearPartition<D, T, P>::RectilinearPartition(
    std::vector<Vec2<T>> const & dxdy, std::vector<std::vector<Size>> const & ids)
    : grid(dxdy, ids)
{
  static_assert(D == 2);
  // Flatten the ids to get the children
  // The rows are in reverse order
  Size const nx = grid.numXCells();
  Size const ny = grid.numYCells();
  children.resize(nx * ny);
  for (Size i = 0; i < ny; ++i) {
    for (Size j = 0; j < nx; ++j) {
      children[i * nx + j] =
          static_cast<P>(ids[static_cast<size_t>(ny - 1 - i)][static_cast<size_t>(j)]);
    }
  }
}

//==============================================================================
// Accessors
//==============================================================================

template <Size D, typename T, typename P>
PURE HOSTDEV constexpr auto
RectilinearPartition<D, T, P>::xMin() const noexcept -> T
{
  return grid.xMin();
}

template <Size D, typename T, typename P>
PURE HOSTDEV constexpr auto
RectilinearPartition<D, T, P>::yMin() const noexcept -> T
{
  return grid.yMin();
}

template <Size D, typename T, typename P>
PURE HOSTDEV constexpr auto
RectilinearPartition<D, T, P>::zMin() const noexcept -> T
{
  return grid.zMin();
}

template <Size D, typename T, typename P>
PURE HOSTDEV constexpr auto
RectilinearPartition<D, T, P>::dx() const noexcept -> T
{
  return grid.dx();
}

template <Size D, typename T, typename P>
PURE HOSTDEV constexpr auto
RectilinearPartition<D, T, P>::dy() const noexcept -> T
{
  return grid.dy();
}

template <Size D, typename T, typename P>
PURE HOSTDEV constexpr auto
RectilinearPartition<D, T, P>::dz() const noexcept -> T
{
  return grid.dz();
}

template <Size D, typename T, typename P>
PURE HOSTDEV constexpr auto
RectilinearPartition<D, T, P>::numXCells() const noexcept -> Size
{
  return grid.numXCells();
}

template <Size D, typename T, typename P>
PURE HOSTDEV constexpr auto
RectilinearPartition<D, T, P>::numYCells() const noexcept -> Size
{
  return grid.numYCells();
}

template <Size D, typename T, typename P>
PURE HOSTDEV constexpr auto
RectilinearPartition<D, T, P>::numZCells() const noexcept -> Size
{
  return grid.numZCells();
}

template <Size D, typename T, typename P>
PURE HOSTDEV constexpr auto
RectilinearPartition<D, T, P>::width() const noexcept -> T
{
  return grid.width();
}

template <Size D, typename T, typename P>
PURE HOSTDEV constexpr auto
RectilinearPartition<D, T, P>::height() const noexcept -> T
{
  return grid.height();
}

template <Size D, typename T, typename P>
PURE HOSTDEV constexpr auto
RectilinearPartition<D, T, P>::depth() const noexcept -> T
{
  return grid.depth();
}

template <Size D, typename T, typename P>
PURE HOSTDEV constexpr auto
RectilinearPartition<D, T, P>::xMax() const noexcept -> T
{
  return grid.xMax();
}

template <Size D, typename T, typename P>
PURE HOSTDEV constexpr auto
RectilinearPartition<D, T, P>::yMax() const noexcept -> T
{
  return grid.yMax();
}

template <Size D, typename T, typename P>
PURE HOSTDEV constexpr auto
RectilinearPartition<D, T, P>::zMax() const noexcept -> T
{
  return grid.zMax();
}

template <Size D, typename T, typename P>
PURE HOSTDEV constexpr auto
RectilinearPartition<D, T, P>::maxima() const noexcept -> Point<D, T>
{
  return grid.maxima();
}

template <Size D, typename T, typename P>
PURE HOSTDEV constexpr auto
RectilinearPartition<D, T, P>::boundingBox() const noexcept -> AxisAlignedBox<D, T>
{
  return grid.boundingBox();
}

template <Size D, typename T, typename P>
template <typename... Args>
  requires(sizeof...(Args) == D)
PURE HOSTDEV
    constexpr auto RectilinearPartition<D, T, P>::getBox(Args... args) const noexcept
    -> AxisAlignedBox<D, T>
{
  return grid.getBox(args...);
}

template <Size D, typename T, typename P>
template <typename... Args>
  requires(sizeof...(Args) == D)
<<<<<<< HEAD
PURE HOSTDEV constexpr auto RectilinearPartition<D, T, P>::getChild(Args... args) noexcept
    -> P &
=======
PURE HOSTDEV constexpr auto RectilinearPartition<D, T, P>::getFlatIndex(
    Args... args) const noexcept -> Size
>>>>>>> 4696ccc3
{
  Point<D, Size> const index{args...};
  for (Size i = 0; i < D; ++i) {
    assert(index[i] < grid.divs[i].size());
  }
  if constexpr (D == 1) {
    return index[0];
  } else if constexpr (D == 2) {
    return index[0] + index[1] * numXCells();
  } else { // General case
    // [0, nx, nx*ny, nx*ny*nz, ...]
    Point<D, Size> exclusive_scan_prod;
    exclusive_scan_prod[0] = 1;
    for (Size i = 1; i < D; ++i) {
      exclusive_scan_prod[i] = exclusive_scan_prod[i - 1] * grid.num_cells[i - 1];
    }
    return index.dot(exclusive_scan_prod);
  }
}

template <Size D, typename T, typename P>
<<<<<<< HEAD
template <typename... Args>
  requires(sizeof...(Args) == D)
PURE HOSTDEV
    constexpr auto RectilinearPartition<D, T, P>::getChild(Args... args) const noexcept
    -> P const &
=======
PURE HOSTDEV [[nodiscard]] constexpr auto
RectilinearPartition<D, T, P>::getFlatIndex(Vec<D, Size> const & index) const noexcept
    -> Size
>>>>>>> 4696ccc3
{
  for (Size i = 0; i < D; ++i) {
    assert(index[i] < grid.divs[i].size());
  }
  if constexpr (D == 1) {
    return index[0];
  } else if constexpr (D == 2) {
    return index[0] + index[1] * numXCells();
  } else { // General case
    // [0, nx, nx*ny, nx*ny*nz, ...]
    Point<D, Size> exclusive_scan_prod;
    exclusive_scan_prod[0] = 1;
    for (Size i = 1; i < D; ++i) {
      exclusive_scan_prod[i] = exclusive_scan_prod[i - 1] * grid.num_cells[i - 1];
    }
    return index.dot(exclusive_scan_prod);
  }
}

template <Size D, typename T, typename P>
template <typename... Args>
  requires(sizeof...(Args) == D)
PURE HOSTDEV constexpr auto RectilinearPartition<D, T, P>::getChild(Args... args) noexcept
    -> P &
{
  return children[getFlatIndex(args...)];
}

template <Size D, typename T, typename P>
template <typename... Args>
  requires(sizeof...(Args) == D)
PURE HOSTDEV
    constexpr auto RectilinearPartition<D, T, P>::getChild(Args... args) const noexcept
    -> P const &
{
  return children[getFlatIndex(args...)];
}

//==============================================================================
// Methods
//==============================================================================

template <Size D, typename T, typename P>
HOSTDEV constexpr void
RectilinearPartition<D, T, P>::clear() noexcept
{
  grid.clear();
  children.clear();
}

} // namespace um2<|MERGE_RESOLUTION|>--- conflicted
+++ resolved
@@ -160,13 +160,8 @@
 template <Size D, typename T, typename P>
 template <typename... Args>
   requires(sizeof...(Args) == D)
-<<<<<<< HEAD
-PURE HOSTDEV constexpr auto RectilinearPartition<D, T, P>::getChild(Args... args) noexcept
-    -> P &
-=======
 PURE HOSTDEV constexpr auto RectilinearPartition<D, T, P>::getFlatIndex(
     Args... args) const noexcept -> Size
->>>>>>> 4696ccc3
 {
   Point<D, Size> const index{args...};
   for (Size i = 0; i < D; ++i) {
@@ -188,17 +183,9 @@
 }
 
 template <Size D, typename T, typename P>
-<<<<<<< HEAD
-template <typename... Args>
-  requires(sizeof...(Args) == D)
-PURE HOSTDEV
-    constexpr auto RectilinearPartition<D, T, P>::getChild(Args... args) const noexcept
-    -> P const &
-=======
 PURE HOSTDEV [[nodiscard]] constexpr auto
 RectilinearPartition<D, T, P>::getFlatIndex(Vec<D, Size> const & index) const noexcept
     -> Size
->>>>>>> 4696ccc3
 {
   for (Size i = 0; i < D; ++i) {
     assert(index[i] < grid.divs[i].size());
