--- conflicted
+++ resolved
@@ -52,13 +52,6 @@
                          int tag = -1, bool remove_object = true,
                          bool remove_tool = true);
 
-<<<<<<< HEAD
-//==============================================================================
-// Functions for user-level API. These functions should take um2::Vector, um2::String,
-// etc. Not std::vector, std::string, etc.
-//==============================================================================
-
-=======
 // A gmsh::model::occ::cut that preserves the model's physical groups
 //
 // In the event that two overlapping entities have material physical groups, the
@@ -75,7 +68,6 @@
 // etc. Not std::vector, std::string, etc.
 //==============================================================================
 
->>>>>>> c7d9a176
 // auto
 // addCylindricalPin2D(Vec2d const & center, std::vector<double> const & radii,
 //                     std::vector<Material> const & materials) -> std::vector<int>;
