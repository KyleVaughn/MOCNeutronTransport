#pragma once

#include <um2/config.hpp>

#include <um2/stdlib/math.hpp>   // um2::sqrt, um2::max, um2::min
#include <um2/stdlib/memory.hpp> // addressof

#include <concepts>

namespace um2
{

//==============================================================================
// VEC
//==============================================================================
//
// A D-dimensional vector with data of type T.
//
// This struct is used for small vectors, where the number of elements is known
// at compile time.
//
// Many arithmetic operators are purposely not defined to avoid accidental
// loss of performance through creation of temporaries, poor vectorization, etc.
// Ideally we should use expression templates to avoid this, but Eigen + CUDA
// is not a good combination.

template <Size D, class T>
struct Vec {

  T data[D];

  //==============================================================================
  // Accessors
  //==============================================================================

  PURE HOSTDEV constexpr auto
  // cppcheck-suppress functionConst justification: can't be const
  operator[](Size i) noexcept -> T &;

  PURE HOSTDEV constexpr auto
  operator[](Size i) const noexcept -> T const &;

  PURE HOSTDEV [[nodiscard]] constexpr auto
  // cppcheck-suppress functionConst justification: can't be const
  begin() noexcept -> T *;

  PURE HOSTDEV [[nodiscard]] constexpr auto
  begin() const noexcept -> T const *;

  PURE HOSTDEV [[nodiscard]] constexpr auto
  // cppcheck-suppress functionConst justification: can't be const
  end() noexcept -> T *;

  PURE HOSTDEV [[nodiscard]] constexpr auto
  end() const noexcept -> T const *;

  //==============================================================================
  // Constructors
  //==============================================================================

  constexpr Vec() noexcept = default;

  // Allow implicit conversion from integral types.
  // Otherwise, require explicit conversion to avoid accidental loss of
  // precision/performance.
  // NOLINTBEGIN(google-explicit-constructor) justified
  template <class... Is>
    requires(sizeof...(Is) == D && (std::integral<Is> && ...) &&
             !(std::same_as<T, Is> && ...))
<<<<<<< HEAD
  // cppcheck-suppress noExplicitConstructor
=======
  // cppcheck-suppress noExplicitConstructor justified
>>>>>>> 4696ccc3
  HOSTDEV constexpr Vec(Is const... args) noexcept;

  template <class... Ts>
    requires(sizeof...(Ts) == D && (std::same_as<T, Ts> && ...))
<<<<<<< HEAD
  // cppcheck-suppress noExplicitConstructor
=======
  // cppcheck-suppress noExplicitConstructor justified
>>>>>>> 4696ccc3
  HOSTDEV constexpr Vec(Ts const... args) noexcept;
  // NOLINTEND(google-explicit-constructor)

  //==============================================================================
  // Binary operators
  //==============================================================================

  HOSTDEV constexpr auto
  operator+=(Vec<D, T> const & v) noexcept -> Vec<D, T> &;

  HOSTDEV constexpr auto
  operator-=(Vec<D, T> const & v) noexcept -> Vec<D, T> &;

  HOSTDEV constexpr auto
  operator*=(Vec<D, T> const & v) noexcept -> Vec<D, T> &;

  HOSTDEV constexpr auto
  operator/=(Vec<D, T> const & v) noexcept -> Vec<D, T> &;

  template <class S>
    requires(std::same_as<T, S> || std::integral<S>)
  HOSTDEV constexpr auto
  operator+=(S const & s) noexcept -> Vec<D, T> &;

  template <class S>
    requires(std::same_as<T, S> || std::integral<S>)
  HOSTDEV constexpr auto
  operator-=(S const & s) noexcept -> Vec<D, T> &;

  template <class S>
    requires(std::same_as<T, S> || std::integral<S>)
  HOSTDEV constexpr auto
  operator*=(S const & s) noexcept -> Vec<D, T> &;

  template <class S>
    requires(std::same_as<T, S> || std::integral<S>)
  HOSTDEV constexpr auto
  operator/=(S const & s) noexcept -> Vec<D, T> &;

  //==============================================================================
  // Methods
  //==============================================================================

  HOSTDEV constexpr auto
  min(Vec<D, T> const & v) noexcept -> Vec<D, T> &;

  HOSTDEV constexpr auto
  max(Vec<D, T> const & v) noexcept -> Vec<D, T> &;

  PURE HOSTDEV [[nodiscard]] constexpr auto
  dot(Vec<D, T> const & v) const noexcept -> T;

  PURE HOSTDEV [[nodiscard]] constexpr auto
  squaredNorm() const noexcept -> T;

  PURE HOSTDEV [[nodiscard]] constexpr auto
  norm() const noexcept -> T;

  HOSTDEV constexpr void
  normalize() noexcept;

  PURE HOSTDEV [[nodiscard]] constexpr auto
  normalized() const noexcept -> Vec<D, T>;

  PURE HOSTDEV [[nodiscard]] constexpr auto
  cross(Vec<2, T> const & v) const noexcept -> T;

  PURE HOSTDEV [[nodiscard]] constexpr auto
  cross(Vec<3, T> const & v) const noexcept -> Vec<3, T>;

  PURE HOSTDEV [[nodiscard]] constexpr auto
  squaredDistanceTo(Vec<D, T> const & v) const noexcept -> T;

  PURE HOSTDEV [[nodiscard]] constexpr auto
  distanceTo(Vec<D, T> const & v) const noexcept -> T;

}; // struct Vec

// Zero vector
template <Size D, class T>
HOSTDEV constexpr auto
zeroVec() noexcept -> Vec<D, T>
{
  // There has to be a better way to do this...
  if constexpr (D == 1) {
    return Vec<D, T>(0);
  } else if constexpr (D == 2) {
    return Vec<D, T>(0, 0);
  } else if constexpr (D == 3) {
    return Vec<D, T>(0, 0, 0);
  } else if constexpr (D == 4) {
    return Vec<D, T>(0, 0, 0, 0);
  } else {
    static_assert(D == 1 || D == 2 || D == 3 || D == 4, "Invalid dimension");
    return Vec<D, T>();
  }
}

//==============================================================================
// Aliases
//==============================================================================

template <class T>
using Vec1 = Vec<1, T>;
template <class T>
using Vec2 = Vec<2, T>;
template <class T>
using Vec3 = Vec<3, T>;
template <class T>
using Vec4 = Vec<4, T>;

using Vec1f = Vec1<float>;
using Vec2f = Vec2<float>;
using Vec3f = Vec3<float>;
using Vec4f = Vec4<float>;

using Vec1d = Vec1<double>;
using Vec2d = Vec2<double>;
using Vec3d = Vec3<double>;
using Vec4d = Vec4<double>;

using Vec1i = Vec1<int>;
using Vec2i = Vec2<int>;
using Vec3i = Vec3<int>;
using Vec4i = Vec4<int>;

using Vec1u = Vec1<unsigned>;
using Vec2u = Vec2<unsigned>;
using Vec3u = Vec3<unsigned>;
using Vec4u = Vec4<unsigned>;

//==============================================================================
// Binary operators
//==============================================================================

template <Size D, class T>
HOSTDEV constexpr auto
operator+(Vec<D, T> u, Vec<D, T> const & v) noexcept -> Vec<D, T>;

template <Size D, class T>
HOSTDEV constexpr auto
operator-(Vec<D, T> u, Vec<D, T> const & v) noexcept -> Vec<D, T>;

template <Size D, class T, typename Scalar>
  requires(std::same_as<T, Scalar> || std::integral<Scalar>)
HOSTDEV constexpr auto
operator*(Scalar s, Vec<D, T> u) noexcept -> Vec<D, T>;

template <Size D, class T, typename Scalar>
  requires(std::same_as<T, Scalar> || std::integral<Scalar>)
HOSTDEV constexpr auto
operator/(Vec<D, T> u, Scalar s) noexcept -> Vec<D, T>;

//==============================================================================
// Methods
//==============================================================================

template <Size D, class T>
HOSTDEV constexpr auto
min(Vec<D, T> u, Vec<D, T> const & v) noexcept -> Vec<D, T>;

template <Size D, class T>
HOSTDEV constexpr auto
max(Vec<D, T> u, Vec<D, T> const & v) noexcept -> Vec<D, T>;

template <Size D, class T>
PURE HOSTDEV constexpr auto
dot(Vec<D, T> const & u, Vec<D, T> const & v) noexcept -> T;

template <Size D, class T>
PURE HOSTDEV constexpr auto
squaredNorm(Vec<D, T> const & v) noexcept -> T;

template <Size D, class T>
PURE HOSTDEV constexpr auto
norm(Vec<D, T> const & v) noexcept -> T;

template <Size D, class T>
PURE HOSTDEV constexpr auto
normalized(Vec<D, T> v) noexcept -> Vec<D, T>;

} // namespace um2

#include "Vec.inl"<|MERGE_RESOLUTION|>--- conflicted
+++ resolved
@@ -67,20 +67,12 @@
   template <class... Is>
     requires(sizeof...(Is) == D && (std::integral<Is> && ...) &&
              !(std::same_as<T, Is> && ...))
-<<<<<<< HEAD
-  // cppcheck-suppress noExplicitConstructor
-=======
   // cppcheck-suppress noExplicitConstructor justified
->>>>>>> 4696ccc3
   HOSTDEV constexpr Vec(Is const... args) noexcept;
 
   template <class... Ts>
     requires(sizeof...(Ts) == D && (std::same_as<T, Ts> && ...))
-<<<<<<< HEAD
-  // cppcheck-suppress noExplicitConstructor
-=======
   // cppcheck-suppress noExplicitConstructor justified
->>>>>>> 4696ccc3
   HOSTDEV constexpr Vec(Ts const... args) noexcept;
   // NOLINTEND(google-explicit-constructor)
 
