namespace um2
{

// ---------------------------------------------------------------------------
// Accessors
// ---------------------------------------------------------------------------

template <typename T>
UM2_PURE UM2_HOSTDEV constexpr auto Vector<T>::size() const -> len_t
{
  return this->_size;
}

template <typename T>
UM2_PURE UM2_HOSTDEV constexpr auto Vector<T>::capacity() const -> len_t
{
  return this->_capacity;
}

template <typename T>
UM2_PURE UM2_HOSTDEV constexpr auto Vector<T>::data() -> T *
{
  return this->_data;
}

template <typename T>
UM2_PURE UM2_HOSTDEV constexpr auto Vector<T>::data() const -> T const *
{
  return this->_data;
}

template <typename T>
<<<<<<< HEAD
UM2_PURE UM2_HOSTDEV constexpr auto Vector<T>::begin() const -> T *
=======
UM2_PURE UM2_HOSTDEV constexpr auto Vector<T>::begin() -> T *
>>>>>>> 0158db13
{
  return this->_data;
}

template <typename T>
<<<<<<< HEAD
UM2_PURE UM2_HOSTDEV constexpr auto Vector<T>::end() const -> T *
=======
UM2_PURE UM2_HOSTDEV constexpr auto Vector<T>::end() -> T *
>>>>>>> 0158db13
{
  return this->_data + this->_size;
}

template <typename T>
UM2_PURE UM2_HOSTDEV constexpr auto Vector<T>::cbegin() const -> T const *
{
  return this->_data;
}

template <typename T>
UM2_PURE UM2_HOSTDEV constexpr auto Vector<T>::cend() const -> T const *
{
  return this->_data + this->_size;
}

template <typename T>
UM2_PURE UM2_HOSTDEV constexpr auto Vector<T>::front() -> T &
{
  return this->_data[0];
}

template <typename T>
UM2_PURE UM2_HOSTDEV constexpr auto Vector<T>::front() const -> T const &
{
  return this->_data[0];
}

template <typename T>
UM2_NDEBUG_PURE UM2_HOSTDEV constexpr auto Vector<T>::back() -> T &
{
  assert(this->_size > 0);
  return this->_data[this->_size - 1];
}

template <typename T>
UM2_NDEBUG_PURE UM2_HOSTDEV constexpr auto Vector<T>::back() const -> T const &
{
  assert(this->_size > 0);
  return this->_data[this->_size - 1];
}

// ---------------------------------------------------------------------------
// Constructors
// ---------------------------------------------------------------------------

template <typename T>
UM2_HOSTDEV Vector<T>::Vector(len_t const n)
    : _size{n}, _capacity{n}, _data{new T[static_cast<size_t>(n)]}
{
  assert(n > 0);
}

template <typename T>
UM2_HOSTDEV Vector<T>::Vector(len_t const n, T const & value)
    : _size{n}, _capacity{n}, _data{new T[static_cast<size_t>(n)]}
{
  assert(n > 0);
  // Trusting the compiler to optimize this to memset for appropriate types.
  for (len_t i = 0; i < n; ++i) {
    this->_data[i] = value;
  }
}

template <typename T>
UM2_HOSTDEV Vector<T>::Vector(Vector<T> const & v)
    : _size{v._size}, _capacity{static_cast<len_t>(bit_ceil(v._size))},
      _data{new T[bit_ceil(v._size)]}
{

  if constexpr (std::is_trivially_copyable_v<T>) {
    memcpy(this->_data, v._data, static_cast<size_t>(v._size) * sizeof(T));
  } else {
    for (len_t i = 0; i < v._size; ++i) {
      this->_data[i] = v._data[i];
    }
  }
}

template <typename T>
UM2_HOSTDEV Vector<T>::Vector(Vector<T> && v) noexcept
    : _size{v._size}, _capacity{v._capacity}, _data{v._data}
{
  v._size = 0;
  v._capacity = 0;
  v._data = nullptr;
}

template <typename T>
UM2_HOSTDEV Vector<T>::Vector(std::initializer_list<T> const & list)
    : _size{static_cast<len_t>(list.size())},
      _capacity{static_cast<len_t>(bit_ceil(list.size()))},
      _data{new T[bit_ceil(list.size())]}
{
  if constexpr (std::is_trivially_copyable_v<T>) {
    memcpy(this->_data, list.begin(), list.size() * sizeof(T));
  } else {
    len_t i = 0;
    for (auto const & value : list) {
      this->_data[i++] = value;
    }
  }
}

// ---------------------------------------------------------------------------
// Operators
// ---------------------------------------------------------------------------

template <typename T>
UM2_NDEBUG_PURE UM2_HOSTDEV constexpr auto Vector<T>::operator[](len_t const i) -> T &
{
  assert(0 <= i && i < this->_size);
  return this->_data[i];
}

template <typename T>
UM2_NDEBUG_PURE UM2_HOSTDEV constexpr auto Vector<T>::operator[](len_t const i) const
    -> T const &
{
  assert(0 <= i && i < this->_size);
  return this->_data[i];
}

template <typename T>
UM2_HOSTDEV auto Vector<T>::operator=(Vector<T> const & v) -> Vector<T> &
{
  if (this != &v) {
    if (this->_capacity < v.size()) {
      delete[] this->_data;
      this->_data = new T[bit_ceil(v.size())];
      this->_capacity = static_cast<len_t>(bit_ceil(v.size()));
    }
    this->_size = v.size();
    if constexpr (std::is_trivially_copyable_v<T>) {
      memcpy(this->_data, v._data, static_cast<size_t>(v.size()) * sizeof(T));
    } else {
      for (len_t i = 0; i < v.size(); ++i) {
        this->_data[i] = v._data[i];
      }
    }
  }
  return *this;
}

template <typename T>
UM2_HOSTDEV auto Vector<T>::operator=(Vector<T> && v) noexcept -> Vector<T> &
{
  if (this != &v) {
    delete[] this->_data;
    this->_size = v._size;
    this->_capacity = v._capacity;
    this->_data = v._data;
    v._size = 0;
    v._capacity = 0;
    v._data = nullptr;
  }
  return *this;
}

#ifdef __CUDA_ARCH__
template <typename T>
UM2_PURE __device__ constexpr auto Vector<T>::operator==(Vector<T> const & v) const
    -> bool
{
  if (this->_size != v._size) {
    return false;
  }
  for (len_t i = 0; i < this->_size; ++i) {
    if (this->_data[i] != v._data[i]) {
      return false;
    }
  }
  return true;
}
#else
template <typename T>
UM2_PURE UM2_HOST constexpr auto Vector<T>::operator==(Vector<T> const & v) const -> bool
{
  if (this->_size != v._size) {
    return false;
  }
  if constexpr (std::is_trivially_copyable_v<T>) {
    return memcmp(this->_data, v._data, static_cast<size_t>(this->_size) * sizeof(T)) ==
           0;
  } else {
    for (len_t i = 0; i < this->_size; ++i) {
      if (this->_data[i] != v._data[i]) {
        return false;
      }
    }
  }
  return true;
}
#endif

// ---------------------------------------------------------------------------
// Methods
// ---------------------------------------------------------------------------

template <typename T>
UM2_HOSTDEV void Vector<T>::clear()
{
  this->_size = 0;
  this->_capacity = 0;
  delete[] this->_data;
  this->_data = nullptr;
}

template <typename T>
UM2_HOSTDEV inline void Vector<T>::reserve(len_t n)
{
  if (this->_capacity < n) {
    // since n > 0, we are safe to cast to unsigned and use bit_ceil
    // to determine the next power of 2
    n = static_cast<len_t>(bit_ceil(n));
    T * new_data = new T[static_cast<size_t>(n)];
    if constexpr (std::is_trivially_copyable_v<T>) {
      memcpy(new_data, this->_data, static_cast<size_t>(this->_size) * sizeof(T));
    } else {
      for (len_t i = 0; i < this->_size; ++i) {
        new_data[i] = this->_data[i];
      }
    }
    delete[] this->_data;
    this->_data = new_data;
    this->_capacity = n;
  }
}

template <typename T>
UM2_HOSTDEV void Vector<T>::resize(len_t const n)
{
  this->reserve(n);
  this->_size = n;
}

template <typename T>
UM2_HOSTDEV inline void Vector<T>::push_back(T const & value)
{
  this->reserve(this->_size + 1);
  this->_data[this->_size++] = value;
}

template <typename T>
UM2_PURE UM2_HOSTDEV constexpr auto Vector<T>::empty() const -> bool
{
  return this->_size == 0;
}

template <typename T>
UM2_HOSTDEV void Vector<T>::insert(T const * pos, len_t const n, T const & value)
{
  if (n == 0) {
    return;
  }
  auto const offset = static_cast<len_t>(pos - this->_data);
  assert(0 <= offset && offset <= this->_size);
  len_t const new_size = this->_size + n;
  this->reserve(new_size);
  // Shift elements to make room for the insertion
  for (len_t i = this->_size - 1; i >= offset; --i) {
    this->_data[i + n] = this->_data[i];
  }
  // Insert elements
  for (len_t i = offset; i < offset + n; ++i) {
    this->_data[i] = value;
  }
  this->_size = new_size;
}

template <typename T>
UM2_HOSTDEV void Vector<T>::insert(T const * pos, T const & value)
{
  this->insert(pos, 1, value);
}

template <typename T>
UM2_PURE UM2_HOSTDEV constexpr auto Vector<T>::contains(T const & value) const -> bool
{
  for (len_t i = 0; i < this->_size; ++i) {
    if (this->_data[i] == value) {
      return true;
    }
  }
  return false;
}

// A classic abs(a - b) <= epsilon comparison
template <typename T>
UM2_PURE UM2_HOSTDEV constexpr auto is_approx(Vector<T> const & a, Vector<T> const & b,
                                              T const & epsilon) -> bool
{
  if (a.size() != b.size()) {
    return false;
  }
  struct ApproxFunctor {

    T epsilon;

    UM2_PURE UM2_HOSTDEV constexpr auto
    operator()(thrust::tuple<T, T> const & tuple) const -> bool
    {
      return std::abs(thrust::get<0>(tuple) - thrust::get<1>(tuple)) <= epsilon;
    }
  };

  return thrust::all_of(
      thrust::seq, thrust::make_zip_iterator(thrust::make_tuple(a.cbegin(), b.cbegin())),
      thrust::make_zip_iterator(thrust::make_tuple(a.cend(), b.cend())),
      ApproxFunctor{epsilon});
}

// ---------------------------------------------------------------------------
// IO
// ---------------------------------------------------------------------------

template <typename T>
auto operator<<(std::ostream & os, Vector<T> const & v) -> std::ostream &
{
  os << '(';
  for (len_t i = 0; i < v.size(); ++i) {
    os << v[i];
    if (i < v.size() - 1) {
      os << ", ";
    }
  }
  os << ')';
  return os;
}

} // namespace um2<|MERGE_RESOLUTION|>--- conflicted
+++ resolved
@@ -30,21 +30,13 @@
 }
 
 template <typename T>
-<<<<<<< HEAD
-UM2_PURE UM2_HOSTDEV constexpr auto Vector<T>::begin() const -> T *
-=======
 UM2_PURE UM2_HOSTDEV constexpr auto Vector<T>::begin() -> T *
->>>>>>> 0158db13
 {
   return this->_data;
 }
 
 template <typename T>
-<<<<<<< HEAD
-UM2_PURE UM2_HOSTDEV constexpr auto Vector<T>::end() const -> T *
-=======
 UM2_PURE UM2_HOSTDEV constexpr auto Vector<T>::end() -> T *
->>>>>>> 0158db13
 {
   return this->_data + this->_size;
 }
