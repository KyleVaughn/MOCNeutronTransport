--- conflicted
+++ resolved
@@ -40,29 +40,12 @@
   // -- Accessors --
 
   UM2_PURE UM2_HOSTDEV [[nodiscard]] constexpr auto size() const -> len_t;
+  UM2_PURE UM2_HOSTDEV [[nodiscard]] constexpr auto size() const -> len_t;
 
   UM2_PURE UM2_HOSTDEV [[nodiscard]] constexpr auto capacity() const -> len_t;
+  UM2_PURE UM2_HOSTDEV [[nodiscard]] constexpr auto capacity() const -> len_t;
 
-<<<<<<< HEAD
   UM2_PURE UM2_HOSTDEV [[nodiscard]] constexpr auto data() -> T *;
-
-  UM2_PURE UM2_HOSTDEV [[nodiscard]] constexpr auto data() const -> T const *;
-
-  UM2_PURE UM2_HOSTDEV [[nodiscard]] constexpr auto begin() const -> T *;
-
-  UM2_PURE UM2_HOSTDEV [[nodiscard]] constexpr auto end() const -> T *;
-
-  UM2_PURE UM2_HOSTDEV [[nodiscard]] constexpr auto cbegin() const -> T const *;
-
-  UM2_PURE UM2_HOSTDEV [[nodiscard]] constexpr auto cend() const -> T const *;
-
-  UM2_PURE UM2_HOSTDEV [[nodiscard]] constexpr auto front() -> T &;
-
-  UM2_PURE UM2_HOSTDEV [[nodiscard]] constexpr auto front() const -> T const &;
-
-  UM2_NDEBUG_PURE UM2_HOSTDEV [[nodiscard]] constexpr auto back() -> T &;
-=======
-  UM2_PURE UM2_HOSTDEV constexpr auto data() -> T *;
 
   UM2_PURE UM2_HOSTDEV [[nodiscard]] constexpr auto data() const -> T const *;
 
@@ -79,7 +62,6 @@
   UM2_PURE UM2_HOSTDEV [[nodiscard]] constexpr auto front() const -> T const &;
 
   UM2_NDEBUG_PURE UM2_HOSTDEV constexpr auto back() -> T &;
->>>>>>> 0158db13
 
   UM2_NDEBUG_PURE UM2_HOSTDEV [[nodiscard]] constexpr auto back() const -> T const &;
 
@@ -87,15 +69,6 @@
 
   constexpr Vector() = default;
 
-<<<<<<< HEAD
-  UM2_HOSTDEV explicit Vector(len_t /*n*/);
-
-  UM2_HOSTDEV Vector(len_t /*n*/, T const & /*value*/);
-
-  UM2_HOSTDEV Vector(Vector const & /*v*/);
-
-  UM2_HOSTDEV Vector(std::initializer_list<T> const & /*list*/);
-=======
   UM2_HOSTDEV explicit Vector(len_t n);
 
   UM2_HOSTDEV Vector(len_t n, T const & value);
@@ -106,41 +79,12 @@
 
   // cppcheck-suppress noExplicitConstructor
   UM2_HOSTDEV Vector(std::initializer_list<T> const & list);
->>>>>>> 0158db13
 
   UM2_HOSTDEV Vector(Vector && other) = delete;
   // -- Methods --
 
   UM2_HOSTDEV void clear();
 
-<<<<<<< HEAD
-  UM2_HOSTDEV inline void reserve(len_t /*n*/);
-
-  UM2_HOSTDEV void resize(len_t /*n*/);
-
-  UM2_HOSTDEV inline void push_back(T const & /*value*/);
-
-  UM2_PURE UM2_HOSTDEV [[nodiscard]] constexpr auto empty() const -> bool;
-
-  UM2_HOSTDEV void insert(T const * /*pos*/, len_t /*n*/, T const & /*value*/);
-
-  UM2_HOSTDEV void insert(T const * /*pos*/, T const & /*value*/);
-
-  UM2_PURE UM2_HOSTDEV [[nodiscard]] constexpr auto contains(T const & /*value*/) const
-      -> bool;
-
-  // -- Operators --
-
-  UM2_NDEBUG_PURE UM2_HOSTDEV constexpr auto operator[](len_t /*i*/) -> T &;
-
-  UM2_NDEBUG_PURE UM2_HOSTDEV constexpr auto operator[](len_t /*i*/) const -> T const &;
-
-  UM2_HOSTDEV auto operator=(Vector const & /*v*/) -> Vector &;
-
-  UM2_HOSTDEV auto operator=(Vector && /*v*/) -> Vector = delete;
-
-  UM2_PURE UM2_HOSTDEV constexpr auto operator==(Vector const & /*v*/) const -> bool;
-=======
   UM2_HOSTDEV inline void reserve(len_t n);
 
   UM2_HOSTDEV void resize(len_t n);
@@ -166,18 +110,13 @@
   UM2_HOSTDEV auto operator=(Vector && v) noexcept -> Vector &;
 
   UM2_PURE UM2_HOSTDEV constexpr auto operator==(Vector const & v) const -> bool;
->>>>>>> 0158db13
 
 }; // struct Vector
 
 // -- IO --
 
 template <typename T>
-<<<<<<< HEAD
-auto operator<<(std::ostream & /*os*/, Vector<T> const & /*v*/) -> std::ostream &;
-=======
 auto operator<<(std::ostream & os, Vector<T> const & v) -> std::ostream &;
->>>>>>> 0158db13
 
 // -- Methods --
 
