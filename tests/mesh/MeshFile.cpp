--- conflicted
+++ resolved
@@ -1,11 +1,8 @@
-#include <iostream>
 #include <um2/mesh/MeshFile.hpp>
 
 #include "./helpers/setup_mesh_file.hpp"
 
 #include "../test_macros.hpp"
-<<<<<<< HEAD
-=======
 
 TEST_CASE(verticesPerCell)
 {
@@ -15,7 +12,6 @@
   static_assert(um2::verticesPerCell(um2::MeshType::QuadraticQuad) == 8);
 }
 
->>>>>>> 4696ccc3
 template <std::floating_point T, std::signed_integral I>
 TEST_CASE(compareGeometry)
 {
@@ -50,29 +46,6 @@
   tri.element_conn.pop_back();
   tri.element_conn[0] += 1;
   ASSERT(um2::compareTopology(tri, tri_ref) == 3);
-}
-
-template <std::floating_point T, std::signed_integral I>
-TEST_CASE(compareMaterialElsets)
-{
-  um2::MeshFile<T, I> tri_ref;
-  makeReferenceTriMeshFile(tri_ref);
-  um2::MeshFile<T, I> tri;
-  makeReferenceTriMeshFile(tri);
-  ASSERT(um2::compareMaterialElsets(tri, tri_ref) == 0);
-  tri.elset_names[3] = "Not_A_Material";
-  ASSERT(um2::compareMaterialElsets(tri_ref, tri) == 1);
-  tri.elset_names[3] = "Material_UO2";
-  ASSERT(um2::compareMaterialElsets(tri_ref, tri) == 0);
-  tri.elset_names[3] = "Material_Changed";
-  ASSERT(um2::compareMaterialElsets(tri_ref, tri) == 2);
-  tri.elset_names[3] = "Material_UO2";
-  tri.elset_offsets.back() += static_cast<I>(1);
-  ASSERT(um2::compareMaterialElsets(tri_ref, tri) == 3);
-  tri.elset_offsets.back() -= static_cast<I>(1);
-  ASSERT(um2::compareMaterialElsets(tri_ref, tri) == 0);
-  tri.elset_ids.back() = static_cast<I>(1);
-  ASSERT(um2::compareMaterialElsets(tri_ref, tri) == 4);
 }
 
 template <std::floating_point T, std::signed_integral I>
@@ -175,15 +148,6 @@
 template <std::floating_point T, std::signed_integral I>
 TEST_SUITE(MeshFile)
 {
-<<<<<<< HEAD
-  TEST((compareGeometry<T, I>))
-  TEST((compareTopology<T, I>))
-  TEST((compareMaterialElsets<T, I>))
-  TEST((sortElsets<T, I>))
-  TEST((getSubmesh<T, I>))
-  TEST((get_material_names<T, I>))
-  TEST((get_material_ids<T, I>))
-=======
   TEST(verticesPerCell);
   TEST((compareGeometry<T, I>));
   TEST((compareTopology<T, I>));
@@ -191,7 +155,6 @@
   TEST((getSubmesh<T, I>));
   TEST((getMaterialNames<T, I>));
   TEST((getMaterialIDs<T, I>));
->>>>>>> 4696ccc3
 }
 
 auto
