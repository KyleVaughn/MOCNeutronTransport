--- conflicted
+++ resolved
@@ -3,73 +3,15 @@
 #include "./helpers/setup_mesh_file.hpp"
 
 #include "../test_macros.hpp"
-#include "um2/common/Vector.hpp"
 
 template <std::floating_point T, std::signed_integral I>
-TEST_CASE(compare_geometry)
+TEST_CASE(compareGeometry)
 {
-<<<<<<< HEAD
-  //  std::string const filename = "./mesh_files/tri.inp";
-=======
->>>>>>> 5c94a04c
   um2::MeshFile<T, I> tri_ref;
   makeReferenceTriMeshFile(tri_ref);
   um2::MeshFile<T, I> tri;
   makeReferenceTriMeshFile(tri);
   ASSERT(um2::compareGeometry(tri, tri_ref) == 0);
-<<<<<<< HEAD
-  // Compare x,y,z
-  // Trivial inequality x
-  T node_tmp = tri.nodes_x[0];
-  tri.nodes_x[0] = node_tmp + 1;
-  ASSERT(um2::compareGeometry(tri, tri_ref) == 1);
-  tri.nodes_x[0] = node_tmp;
-  // Trivial inequality y
-  node_tmp = tri.nodes_y[0];
-  tri.nodes_y[0] = node_tmp + 1;
-  ASSERT(um2::compareGeometry(tri, tri_ref) == 2);
-  tri.nodes_y[0] = node_tmp;
-  // Trivial inequality z
-  node_tmp = tri.nodes_z[0];
-  tri.nodes_z[0] = node_tmp + 1;
-  ASSERT(um2::compareGeometry(tri, tri_ref) == 3);
-  tri.nodes_z[0] = node_tmp;
-  // Non-trivial equality/inequality x
-  T const eps = um2::epsilonDistance<T>();
-  node_tmp = tri.nodes_x[0];
-  tri.nodes_x[0] = node_tmp + 2 * eps;
-  ASSERT(um2::compareGeometry(tri, tri_ref) == 1);
-  tri.nodes_x[0] = node_tmp + eps / 2;
-  ASSERT(um2::compareGeometry(tri, tri_ref) == 0);
-  tri.nodes_x[0] = node_tmp;
-  // Non-trivial equality/inequality y
-  node_tmp = tri.nodes_y[0];
-  tri.nodes_y[0] = node_tmp + 2 * eps;
-  ASSERT(um2::compareGeometry(tri, tri_ref) == 2);
-  tri.nodes_y[0] = node_tmp + eps / 2;
-  ASSERT(um2::compareGeometry(tri, tri_ref) == 0);
-  tri.nodes_y[0] = node_tmp;
-  // Non-trivial equality/inequality z
-  node_tmp = tri.nodes_z[0];
-  tri.nodes_z[0] = node_tmp + 2 * eps;
-  ASSERT(um2::compareGeometry(tri, tri_ref) == 3);
-  tri.nodes_z[0] = node_tmp + eps / 2;
-  ASSERT(um2::compareGeometry(tri, tri_ref) == 0);
-  tri.nodes_z[0] = node_tmp;
-  // Compare topology
-  // element_offsets
-  tri.element_offsets[0] = 1;
-  ASSERT(um2::compareTopology(tri, tri_ref) == 1);
-  tri.element_offsets[0] = 0;
-  // element_conn
-  tri.element_conn[0] = 1;
-  ASSERT(um2::compareTopology(tri, tri_ref) == 2);
-  tri.element_conn[0] = 0;
-}
-
-template <std::floating_point T, std::signed_integral I>
-TEST_CASE(sort_elsets)
-=======
   tri.vertices.push_back(um2::Point3<T>{0, 0, 0});
   ASSERT(um2::compareGeometry(tri, tri_ref) == 1);
   tri.vertices.pop_back();
@@ -100,7 +42,6 @@
 
 template <std::floating_point T, std::signed_integral I>
 TEST_CASE(sortElsets)
->>>>>>> 5c94a04c
 {
   um2::MeshFile<T, I> tri_ref;
   makeReferenceTriMeshFile(tri_ref);
@@ -115,156 +56,6 @@
   ASSERT(tri.elset_offsets == tri_ref.elset_offsets);
   ASSERT(tri.elset_ids == tri_ref.elset_ids);
 }
-<<<<<<< HEAD
-//
-// template <std::floating_point T, std::signed_integral I>
-// TEST(get_submesh)
-//     um2::MeshFile<T, I> tri_quad;
-//     make_tri_quad_reference_mesh_file(tri_quad);
-//     um2::MeshFile<T, I> tri_quad_A;
-//
-//     tri_quad.get_submesh("A", tri_quad_A);
-//     ASSERT(tri_quad_A.filepath == "", "get_submesh");
-//     ASSERT(tri_quad_A.name == "A", "get_submesh");
-//     ASSERT(tri_quad_A.format == tri_quad.format, "get_submesh");
-//     ASSERT(um2::is_approx(tri_quad_A.nodes_x, tri_quad.nodes_x), "get_submesh");
-//     ASSERT(um2::is_approx(tri_quad_A.nodes_y, tri_quad.nodes_y), "get_submesh");
-//     ASSERT(um2::is_approx(tri_quad_A.nodes_z, tri_quad.nodes_z), "get_submesh");
-//     ASSERT(tri_quad_A.element_types == tri_quad.element_types, "get_submesh");
-//     ASSERT(tri_quad_A.element_offsets == tri_quad.element_offsets, "get_submesh");
-//     ASSERT(tri_quad_A.element_conn == tri_quad.element_conn, "get_submesh");
-//     ASSERT(tri_quad_A.elset_names.size() == 3, "get_submesh");
-//     ASSERT(tri_quad_A.elset_names[0] == "B", "get_submesh");
-//     ASSERT(tri_quad_A.elset_names[1] == "Material_H2O", "get_submesh");
-//     ASSERT(tri_quad_A.elset_names[2] == "Material_UO2", "get_submesh");
-//     um2::Vector<I> elset_offsets_ref = {0, 1, 2, 3};
-//     ASSERT(tri_quad_A.elset_offsets == elset_offsets_ref, "get_submesh");
-//     um2::Vector<I> elset_ids_ref = {1, 1, 0};
-//     ASSERT(tri_quad_A.elset_ids == elset_ids_ref, "get_submesh");
-//
-//     um2::MeshFile<T, I> tri_quad_UO2;
-//     tri_quad.get_submesh("Material_UO2", tri_quad_UO2);
-//     ASSERT(tri_quad_UO2.filepath == "", "get_submesh");
-//     ASSERT(tri_quad_UO2.name == "Material_UO2", "get_submesh");
-//     ASSERT(tri_quad_UO2.format == tri_quad.format, "get_submesh");
-//     ASSERT(tri_quad_UO2.nodes_x.size() == 4, "get_submesh");
-//     ASSERT(tri_quad_UO2.nodes_y.size() == 4, "get_submesh");
-//     ASSERT(tri_quad_UO2.nodes_z.size() == 4, "get_submesh");
-//     for (length_t i = 0; i < 4; ++i) {
-//         ASSERT_APPROX(tri_quad_UO2.nodes_x[i], tri_quad.nodes_x[i], 1e-4,
-//         "get_submesh"); ASSERT_APPROX(tri_quad_UO2.nodes_y[i], tri_quad.nodes_y[i],
-//         1e-4, "get_submesh"); ASSERT_APPROX(tri_quad_UO2.nodes_z[i],
-//         tri_quad.nodes_z[i], 1e-4, "get_submesh");
-//     }
-//     ASSERT(tri_quad_UO2.element_types.size() == 1, "get_submesh");
-//     ASSERT(tri_quad_UO2.element_types[0] == 9, "get_submesh");
-//     ASSERT(tri_quad_UO2.element_offsets.size() == 2, "get_submesh");
-//     ASSERT(tri_quad_UO2.element_offsets[0] == 0, "get_submesh");
-//     ASSERT(tri_quad_UO2.element_offsets[1] == 4, "get_submesh");
-//     ASSERT(tri_quad_UO2.element_conn.size() == 4, "get_submesh");
-//     ASSERT(tri_quad_UO2.element_conn[0] == 0, "get_submesh");
-//     ASSERT(tri_quad_UO2.element_conn[1] == 1, "get_submesh");
-//     ASSERT(tri_quad_UO2.element_conn[2] == 2, "get_submesh");
-//     ASSERT(tri_quad_UO2.element_conn[3] == 3, "get_submesh");
-//     ASSERT(tri_quad_UO2.elset_names.size() == 1, "get_submesh");
-//     ASSERT(tri_quad_UO2.elset_names[0] == "A", "get_submesh");
-//     ASSERT(tri_quad_UO2.elset_offsets.size() == 2, "get_submesh");
-//     ASSERT(tri_quad_UO2.elset_offsets[0] == 0, "get_submesh");
-//     ASSERT(tri_quad_UO2.elset_offsets[1] == 1, "get_submesh");
-//     ASSERT(tri_quad_UO2.elset_ids.size() == 1, "get_submesh");
-//     ASSERT(tri_quad_UO2.elset_ids[0] == 0, "get_submesh");
-//
-//     um2::MeshFile<T, I> tri_quad_H2O;
-//     tri_quad.get_submesh("Material_H2O", tri_quad_H2O);
-//     ASSERT(tri_quad_H2O.filepath == "", "get_submesh");
-//     ASSERT(tri_quad_H2O.name == "Material_H2O", "get_submesh");
-//     ASSERT(tri_quad_H2O.format == tri_quad.format, "get_submesh");
-//     ASSERT(tri_quad_H2O.nodes_x.size() == 3, "get_submesh");
-//     ASSERT(tri_quad_H2O.nodes_y.size() == 3, "get_submesh");
-//     ASSERT(tri_quad_H2O.nodes_z.size() == 3, "get_submesh");
-//     ASSERT_APPROX(tri_quad_H2O.nodes_x[0], tri_quad.nodes_x[1], 1e-4, "get_submesh");
-//     ASSERT_APPROX(tri_quad_H2O.nodes_y[0], tri_quad.nodes_y[1], 1e-4, "get_submesh");
-//     ASSERT_APPROX(tri_quad_H2O.nodes_z[0], tri_quad.nodes_z[1], 1e-4, "get_submesh");
-//     ASSERT_APPROX(tri_quad_H2O.nodes_x[1], tri_quad.nodes_x[2], 1e-4, "get_submesh");
-//     ASSERT_APPROX(tri_quad_H2O.nodes_y[1], tri_quad.nodes_y[2], 1e-4, "get_submesh");
-//     ASSERT_APPROX(tri_quad_H2O.nodes_z[1], tri_quad.nodes_z[2], 1e-4, "get_submesh");
-//     ASSERT_APPROX(tri_quad_H2O.nodes_x[2], tri_quad.nodes_x[4], 1e-4, "get_submesh");
-//     ASSERT_APPROX(tri_quad_H2O.nodes_y[2], tri_quad.nodes_y[4], 1e-4, "get_submesh");
-//     ASSERT_APPROX(tri_quad_H2O.nodes_z[2], tri_quad.nodes_z[4], 1e-4, "get_submesh");
-//     ASSERT(tri_quad_H2O.element_types.size() == 1, "get_submesh");
-//     ASSERT(tri_quad_H2O.element_types[0] == 5, "get_submesh");
-//     ASSERT(tri_quad_H2O.element_offsets.size() == 2, "get_submesh");
-//     ASSERT(tri_quad_H2O.element_offsets[0] == 0, "get_submesh");
-//     ASSERT(tri_quad_H2O.element_offsets[1] == 3, "get_submesh");
-//     ASSERT(tri_quad_H2O.element_conn.size() == 3, "get_submesh");
-//     ASSERT(tri_quad_H2O.element_conn[0] == 0, "get_submesh");
-//     ASSERT(tri_quad_H2O.element_conn[1] == 2, "get_submesh");
-//     ASSERT(tri_quad_H2O.element_conn[2] == 1, "get_submesh");
-//     ASSERT(tri_quad_H2O.elset_names.size() == 2, "get_submesh");
-//     ASSERT(tri_quad_H2O.elset_names[0] == "A", "get_submesh");
-//     ASSERT(tri_quad_H2O.elset_names[1] == "B", "get_submesh");
-//     ASSERT(tri_quad_H2O.elset_offsets.size() == 3, "get_submesh");
-//     ASSERT(tri_quad_H2O.elset_offsets[0] == 0, "get_submesh");
-//     ASSERT(tri_quad_H2O.elset_offsets[1] == 1, "get_submesh");
-//     ASSERT(tri_quad_H2O.elset_offsets[2] == 2, "get_submesh");
-//     ASSERT(tri_quad_H2O.elset_ids.size() == 2, "get_submesh");
-//     ASSERT(tri_quad_H2O.elset_ids[0] == 0, "get_submesh");
-//     ASSERT(tri_quad_H2O.elset_ids[1] == 0, "get_submesh");
-// END_TEST
-//
-// template <std::floating_point T, std::signed_integral I>
-// TEST(get_mesh_type)
-//     um2::MeshFile<T, I> tri_ref;
-//     make_tri_reference_mesh_file(tri_ref);
-//     um2::MeshType mesh_type = um2::MeshType::ERROR;
-//     mesh_type = tri_ref.get_mesh_type();
-//     ASSERT(mesh_type == um2::MeshType::TRI, "get_mesh_type");
-//
-//     um2::MeshFile<T, I> quad_ref;
-//     make_quad_reference_mesh_file(quad_ref);
-//     mesh_type = quad_ref.get_mesh_type();
-//     ASSERT(mesh_type == um2::MeshType::QUAD, "get_mesh_type");
-//
-//     um2::MeshFile<T, I> tri_quad_ref;
-//     make_tri_quad_reference_mesh_file(tri_quad_ref);
-//     mesh_type = tri_quad_ref.get_mesh_type();
-//     ASSERT(mesh_type == um2::MeshType::TRI_QUAD, "get_mesh_type");
-//
-//     um2::MeshFile<T, I> tri6_ref;
-//     make_tri6_reference_mesh_file(tri6_ref);
-//     mesh_type = tri6_ref.get_mesh_type();
-//     ASSERT(mesh_type == um2::MeshType::QUADRATIC_TRI, "get_mesh_type");
-//
-//     um2::MeshFile<T, I> quad8_ref;
-//     make_quad8_reference_mesh_file(quad8_ref);
-//     mesh_type = quad8_ref.get_mesh_type();
-//     ASSERT(mesh_type == um2::MeshType::QUADRATIC_QUAD, "get_mesh_type");
-//
-//     um2::MeshFile<T, I> tri6_quad8_ref;
-//     make_tri6_quad8_reference_mesh_file(tri6_quad8_ref);
-//     mesh_type = tri6_quad8_ref.get_mesh_type();
-//     ASSERT(mesh_type == um2::MeshType::QUADRATIC_TRI_QUAD, "get_mesh_type");
-// END_TEST
-
-// template <std::floating_point T, std::signed_integral I>
-// TEST_CASE(get_material_ids)
-//{
-//   um2::MeshFile<T, I> tri_ref;
-//   makeReferenceTriMeshFile((tri_ref));
-//   um2::Vector<MaterialID> mat_ids_ref = {1, 0};
-//   um2::Vector<MaterialID> mat_ids;
-//   tri_ref.getMaterialNames()
-//   ASSERT(mat_ids == mat_ids_ref);
-// }
-
-template <std::floating_point T, std::signed_integral I>
-TEST_SUITE(MeshFile)
-{
-  TEST_HOSTDEV(compare_geometry, 1, 1, T, I)
-  // compare tolopolgy
-  TEST_HOSTDEV(sort_elsets, 1, 1, T, I);
-  //    RUN_TEST("get_submesh", (get_submesh<T, I>) );
-=======
 
 template <std::floating_point T, std::signed_integral I>
 TEST_CASE(getSubmesh)
@@ -370,9 +161,8 @@
   TEST((compareTopology<T, I>));
   TEST((sortElsets<T, I>));
   TEST((getSubmesh<T, I>));
->>>>>>> 5c94a04c
   //    RUN_TEST("get_mesh_type", (get_mesh_type<T, I>) );
-  //  TEST_HOSTDEV(get_material_ids, 1, 1, T, I);
+  //    RUN_TEST("get_material_ids", (get_material_ids<T, I>) );
 }
 
 auto
