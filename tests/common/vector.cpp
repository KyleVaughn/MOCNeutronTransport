--- conflicted
+++ resolved
@@ -19,8 +19,7 @@
     EXPECT_EQ(v.data()[i], 2);
   }
 }
-//
-<<<<<<< HEAD
+
 template <typename T> UM2_HOSTDEV TEST_CASE(clear)
 {
   um2::Vector<T> v(10, 2);
@@ -29,49 +28,7 @@
   EXPECT_EQ(v.capacity(), 0);
   EXPECT_EQ(v.data(), nullptr);
 }
-//
-// template <typename T>
-// UM2_HOSTDEV TEST(copy_constructor)
-//    um2::Vector<T> v(10);
-//    for (int i = 0; i < 10; i++) {
-//        v.data()[i] = i;
-//    }
-//    um2::Vector<T> v2(v);
-//    ASSERT(v2.size() == 10, "size is not 10");
-//    ASSERT(v2.capacity() == 16, "capacity is not 16");
-//    ASSERT(v2.data() != nullptr, "data is nullptr");
-//    for (int i = 0; i < 10; i++) {
-//        ASSERT(v2.data()[i] == i, "data[i] is not i");
-//    }
-//    um2::Vector<T> v3 = v;
-//    ASSERT(v3.size() == 10, "size is not 10");
-//    ASSERT(v3.capacity() == 16, "capacity is not 16");
-//    ASSERT(v3.data() != nullptr, "data is nullptr");
-//    for (int i = 0; i < 10; i++) {
-//        ASSERT(v3.data()[i] == i, "data[i] is not i");
-//    }
-// END_TEST
-//
-// template <typename T>
-// UM2_HOSTDEV TEST(initializer_list_constructor)
-//    um2::Vector<T> v = {1, 2, 3, 4, 5};
-//    ASSERT(v.size() == 5, "size is not 5");
-//    ASSERT(v.capacity() == 8, "capacity is not 8");
-//    ASSERT(v.data() != nullptr, "data is nullptr");
-//    for (int i = 0; i < 5; i++) {
-//        ASSERT(v.data()[i] == i + 1, "data[i] is not i + 1");
-//    }
-// END_TEST
-=======
-template <typename T>
-UM2_HOSTDEV TEST_CASE(clear){
-   um2::Vector<T> v(10, 2);
-   v.clear();
-   EXPECT_EQ(v.size() , 0);
-   EXPECT_EQ(v.capacity(),0);
-   EXPECT_EQ(v.data(), nullptr);
-}
-//
+
 template <typename T>
 UM2_HOSTDEV TEST_CASE(copy_constructor){
    um2::Vector<T> v(10);
@@ -104,7 +61,6 @@
        EXPECT_EQ(v.data()[i] , i + 1);
    }
 }
->>>>>>> 56f8cc18
 //
 // template <typename T>
 // UM2_HOSTDEV TEST(reserve)
@@ -309,33 +265,9 @@
   TEST(length_constructor<T>)
   TEST(length_val_constructor)
   TEST(clear<T>)
-<<<<<<< HEAD
-  //    RUN_TEST("length_constructor", length_constructor<T>);
-  //    RUN_TEST("length_val_constructor", length_val_constructor);
-  //    RUN_TEST("clear", clear<T>);
-  //    RUN_TEST("copy_constructor", copy_constructor<T>);
-  //    RUN_TEST("initializer_list_constructor", initializer_list_constructor<T>);
-  //    RUN_TEST("reserve", reserve<T>);
-  //    RUN_TEST("push_back", push_back<T>);
-  //    RUN_TEST("empty", empty);
-  //    RUN_TEST("insert", insert<T>);
-  //    RUN_TEST("begin_end", begin_end<T>);
-  //    RUN_TEST("is_approx_int", is_approx_int);
-  //
-  //    RUN_CUDA_TEST("clear_cuda", clear_cuda<T>);
-  //    RUN_CUDA_TEST("length_constructor_cuda", length_constructor_cuda<T>);
-  //    RUN_CUDA_TEST("length_val_constructor_cuda", length_val_constructor_cuda);
-  //    RUN_CUDA_TEST("copy_constructor_cuda", copy_constructor_cuda<T>);
-  //    RUN_CUDA_TEST("initializer_list_constructor_cuda", initializer_list_constructor_cuda<T>);
-  //    RUN_CUDA_TEST("reserve_cuda", reserve_cuda<T>);
-  //    RUN_CUDA_TEST("push_back_cuda", push_back_cuda<T>);
-  //    RUN_CUDA_TEST("insert_cuda", insert_cuda<T>);
-  //    RUN_CUDA_TEST("empty_cuda", empty_cuda);
-  //    RUN_CUDA_TEST("begin_end_cuda", begin_end_cuda<T>);
-  //    RUN_CUDA_TEST("is_approx_int_cuda", is_approx_int_cuda);
-=======
   TEST(copy_constructor<T>);
   TEST(initializer_list_constructor<T>);
+
 //    RUN_TEST("reserve", reserve<T>);
 //    RUN_TEST("push_back", push_back<T>);
 //    RUN_TEST("empty", empty);
@@ -354,8 +286,6 @@
 //    RUN_CUDA_TEST("empty_cuda", empty_cuda);
 //    RUN_CUDA_TEST("begin_end_cuda", begin_end_cuda<T>);
 //    RUN_CUDA_TEST("is_approx_int_cuda", is_approx_int_cuda);
-
->>>>>>> 56f8cc18
 }
 auto main() -> int
 {
