#include <um2/config.hpp>
#if UM2_ENABLE_GMSH
#  include <um2/gmsh/model.hpp>
#endif

#include "../test_macros.hpp"

#if UM2_ENABLE_GMSH

TEST_CASE(addToPhysicalGroup)
{
  um2::gmsh::initialize();
  um2::gmsh::model::occ::addDisk(0.0, 0.0, 0.0, 1.0, 1.0);
  um2::gmsh::model::occ::addDisk(2.0, 0.0, 0.0, 1.0, 1.0);
  um2::gmsh::model::occ::synchronize();
  um2::gmsh::model::addPhysicalGroup(2, {1}, -1, "disks");
  um2::gmsh::model::addToPhysicalGroup(2, {2}, -1, "disks");
  std::vector<int> tags;
  um2::gmsh::model::getEntitiesForPhysicalGroup(2, 1, tags);
  ASSERT(tags.size() == 2);
  ASSERT(tags[0] == 1);
  ASSERT(tags[1] == 2);
  um2::gmsh::vectorpair dimtags;
  um2::gmsh::model::getPhysicalGroups(dimtags);
  ASSERT(dimtags.size() == 1);
  um2::gmsh::finalize();
}

TEST_CASE(getMaterials)
{
  um2::gmsh::initialize();
  um2::gmsh::model::occ::addDisk(0.0, 0.0, 0.0, 1.0, 1.0);
  um2::gmsh::model::occ::addDisk(2.0, 0.0, 0.0, 1.0, 1.0);
  um2::gmsh::model::occ::addDisk(4.0, 0.0, 0.0, 1.0, 1.0);
  um2::gmsh::model::occ::synchronize();
  um2::gmsh::model::addPhysicalGroup(2, {1}, -1, "Material UO2");
  um2::gmsh::model::setColor(
      {
          {2, 1}
  },
      255, 0, 0);
  um2::Color const red(um2::Colors::Red);
  um2::gmsh::model::addPhysicalGroup(2, {2, 3}, -1, "Material MOX");
  um2::gmsh::model::setColor(
      {
          {2, 2},
          {2, 3}
  },
      0, 0, 255);
  um2::Color const blue(um2::Colors::Blue);
  std::vector<um2::Material> materials;
  um2::gmsh::model::getMaterials(materials);
  ASSERT(materials.size() == 2);
  ASSERT(materials[0].name == "UO2");
  ASSERT(materials[0].color == red);
  ASSERT(materials[1].name == "MOX");
  ASSERT(materials[1].color == blue);
  um2::gmsh::finalize();
}

TEST_CASE(groupPresFragment_2d2d)
{
  std::vector<um2::Material> const materials = {um2::Material("Fuel", "red"),
                                                um2::Material("Moderator", "blue")};
  // First pass no material hierarchy, second pass with material hierarchy
  for (size_t i = 0; i < 2; ++i) {
    um2::gmsh::initialize();
    int const tag1 = um2::gmsh::model::occ::addDisk(-1, 0, 0, 2, 2);
    int const tag2 = um2::gmsh::model::occ::addDisk(1, 0, 0, 2, 2);
    um2::gmsh::model::occ::synchronize();
    int const group_tag1 = um2::gmsh::model::addPhysicalGroup(2, {tag1, tag2}, -1, "A");
    int const mat_tag1 =
        um2::gmsh::model::addPhysicalGroup(2, {tag1}, -1, "Material Fuel");
    int const group_tag2 = um2::gmsh::model::addPhysicalGroup(2, {tag2}, -1, "B");
    int const mat_tag2 =
        um2::gmsh::model::addPhysicalGroup(2, {tag2}, -1, "Material Moderator");
    um2::gmsh::vectorpair const object_dimtags = {
        {2, tag1}
    };
    um2::gmsh::vectorpair const tool_dimtags = {
        {2, tag2}
    };
    um2::gmsh::vectorpair out_dimtags;
    std::vector<um2::gmsh::vectorpair> out_dimtags_map;
    // Fragment into a venn diagram. After the fragment:
    // Left entity is entity 2, middle entity is entity 1, right entity is entity 3.
    if (i == 0) {
      um2::gmsh::model::occ::groupPreservingFragment(object_dimtags, tool_dimtags,
                                                     out_dimtags, out_dimtags_map);
    } else {
      um2::gmsh::model::occ::groupPreservingFragment(
          object_dimtags, tool_dimtags, out_dimtags, out_dimtags_map, materials);
    }
    // out_dimtags should have 3 entities: {{2, 1}, {2, 2}, {2, 3}}
    ASSERT(out_dimtags.size() == 3);
    ASSERT(out_dimtags[0].first == 2);
    ASSERT(out_dimtags[0].second == 1);
    ASSERT(out_dimtags[1].first == 2);
    ASSERT(out_dimtags[1].second == 2);
    ASSERT(out_dimtags[2].first == 2);
    ASSERT(out_dimtags[2].second == 3);
    // out_dimtags_map should have 2 entities: {{{2, 1}, {2, 2}}, {{2, 3}, {2, 1}}}
    ASSERT(out_dimtags_map.size() == 2);
    ASSERT(out_dimtags_map[0].size() == 2);
    ASSERT(out_dimtags_map[0][0].first == 2);
    ASSERT(out_dimtags_map[0][0].second == 1);
    ASSERT(out_dimtags_map[0][1].first == 2);
    ASSERT(out_dimtags_map[0][1].second == 2);
    ASSERT(out_dimtags_map[1].size() == 2);
    ASSERT(out_dimtags_map[1][0].first == 2);
    ASSERT(out_dimtags_map[1][0].second == 3);
    ASSERT(out_dimtags_map[1][1].first == 2);
    ASSERT(out_dimtags_map[1][1].second == 1);
    // Group A should have 3 entities: {1, 2, 3}
    std::vector<int> tags;
    std::string name;
    um2::gmsh::model::getEntitiesForPhysicalGroup(2, group_tag1, tags);
    um2::gmsh::model::getPhysicalName(2, group_tag1, name);
    ASSERT(name == "A");
    ASSERT(tags.size() == 3);
    ASSERT(tags[0] == 1);
    ASSERT(tags[1] == 2);
    ASSERT(tags[2] == 3);
    // Group B should have 2 entities: {1, 3}
    tags.clear();
    um2::gmsh::model::getEntitiesForPhysicalGroup(2, group_tag2, tags);
    um2::gmsh::model::getPhysicalName(2, group_tag2, name);
    ASSERT(name == "B");
    ASSERT(tags.size() == 2);
    ASSERT(tags[0] == 1);
    ASSERT(tags[1] == 3);
    // Material Fuel should have 2 entities: {1, 2}
    tags.clear();
    um2::gmsh::model::getEntitiesForPhysicalGroup(2, mat_tag1, tags);
    um2::gmsh::model::getPhysicalName(2, mat_tag1, name);
    ASSERT(name == "Material Fuel");
    ASSERT(tags.size() == 2);
    ASSERT(tags[0] == 1);
    ASSERT(tags[1] == 2);
    if (i == 1) {
      um2::Color const red("red");
      int r = 0;
      int g = 0;
      int b = 0;
      int a = 0;
      um2::gmsh::model::getColor(2, 1, r, g, b, a);
      ASSERT(r == red.r() && g == red.g() && b == red.b() && a == red.a());
      um2::gmsh::model::getColor(2, 2, r, g, b, a);
      ASSERT(r == red.r() && g == red.g() && b == red.b() && a == red.a());
    }
    // if material hierarchy is used, Material Moderator should have 1 entity: {3}
    // if material hierarchy is not used, Material Moderator should have 2 entities:
    // {1, 3}
    tags.clear();
    um2::gmsh::model::getEntitiesForPhysicalGroup(2, mat_tag2, tags);
    um2::gmsh::model::getPhysicalName(2, mat_tag2, name);
    ASSERT(name == "Material Moderator");
    if (i == 0) {
      ASSERT(tags.size() == 2);
      ASSERT(tags[0] == 1);
      ASSERT(tags[1] == 3);
    } else {
      ASSERT(tags.size() == 1);
      ASSERT(tags[0] == 3);
      um2::Color const blue("blue");
      int r = 0;
      int g = 0;
      int b = 0;
      int a = 0;
      um2::gmsh::model::getColor(2, 3, r, g, b, a);
      ASSERT(r == blue.r() && g == blue.g() && b == blue.b() && a == blue.a());
    }
    um2::gmsh::finalize();
  }
}

TEST_CASE(groupPreservingIntersect)
{
  std::vector<um2::Material> const materials = {um2::Material("Fuel", "red"),
                                                um2::Material("Moderator", "blue")};
  // First pass no material hierarchy, second pass with material hierarchy
  for (size_t i = 0; i < 2; ++i) {
    um2::gmsh::initialize();
    int const tag1 = um2::gmsh::model::occ::addDisk(-1, 0, 0, 2, 2);
    int const tag2 = um2::gmsh::model::occ::addDisk(1, 0, 0, 2, 2);
    um2::gmsh::model::occ::synchronize();
    int const group_tag1 = um2::gmsh::model::addPhysicalGroup(2, {tag1, tag2}, -1, "A");
    int const mat_tag1 =
        um2::gmsh::model::addPhysicalGroup(2, {tag1}, -1, "Material Fuel");
    int const group_tag2 = um2::gmsh::model::addPhysicalGroup(2, {tag2}, -1, "B");
    int const mat_tag2 =
        um2::gmsh::model::addPhysicalGroup(2, {tag2}, -1, "Material Moderator");
    um2::gmsh::vectorpair const object_dimtags = {
        {2, tag1}
    };
    um2::gmsh::vectorpair const tool_dimtags = {
        {2, tag2}
    };
    um2::gmsh::vectorpair out_dimtags;
    std::vector<um2::gmsh::vectorpair> out_dimtags_map;
    // Fragment into a venn diagram. After the fragment:
    // Left entity is entity 2, middle entity is entity 1, right entity is entity 3.
    if (i == 0) {
      um2::gmsh::model::occ::groupPreservingIntersect(object_dimtags, tool_dimtags,
                                                      out_dimtags, out_dimtags_map);
    } else {
      um2::gmsh::model::occ::groupPreservingIntersect(
          object_dimtags, tool_dimtags, out_dimtags, out_dimtags_map, materials);
    }
    // out_dimtags should have 3 entities: {{2, 1}, {2, 2}, {2, 3}}
    ASSERT(out_dimtags.size() == 1);
    ASSERT(out_dimtags[0].first == 2);
    ASSERT(out_dimtags[0].second == 1);
    // out_dimtags_map should have 2 entities: {{{2, 1}, {2, 2}}, {{2, 3}, {2, 1}}}
    ASSERT(out_dimtags_map.size() == 2);
    ASSERT(out_dimtags_map[0].size() == 2);
    ASSERT(out_dimtags_map[0][0].first == 2);
    ASSERT(out_dimtags_map[0][0].second == 1);
    ASSERT(out_dimtags_map[0][1].first == 2);
    ASSERT(out_dimtags_map[0][1].second == 2);
    ASSERT(out_dimtags_map[1].size() == 2);
    ASSERT(out_dimtags_map[1][0].first == 2);
    ASSERT(out_dimtags_map[1][0].second == 3);
    ASSERT(out_dimtags_map[1][1].first == 2);
    ASSERT(out_dimtags_map[1][1].second == 1);
    // Group A should have 3 entities: {1, 2, 3}
    std::vector<int> tags;
    std::string name;
    um2::gmsh::model::getEntitiesForPhysicalGroup(2, group_tag1, tags);
    um2::gmsh::model::getPhysicalName(2, group_tag1, name);
    ASSERT(name == "A");
    ASSERT(tags.size() == 3);
    ASSERT(tags[0] == 1);
    ASSERT(tags[1] == 2);
    ASSERT(tags[2] == 3);
    // Group B should have 2 entities: {1, 3}
    tags.clear();
    um2::gmsh::model::getEntitiesForPhysicalGroup(2, group_tag2, tags);
    um2::gmsh::model::getPhysicalName(2, group_tag2, name);
    ASSERT(name == "B");
    ASSERT(tags.size() == 2);
    ASSERT(tags[0] == 1);
    ASSERT(tags[1] == 3);
    // Material Fuel should have 2 entities: {1, 2}
    tags.clear();
    um2::gmsh::model::getEntitiesForPhysicalGroup(2, mat_tag1, tags);
    um2::gmsh::model::getPhysicalName(2, mat_tag1, name);
    ASSERT(name == "Material Fuel");
    ASSERT(tags.size() == 2);
    ASSERT(tags[0] == 1);
    ASSERT(tags[1] == 2);
    if (i == 1) {
      um2::Color const red("red");
      int r = 0;
      int g = 0;
      int b = 0;
      int a = 0;
      um2::gmsh::model::getColor(2, 1, r, g, b, a);
      ASSERT(r == red.r() && g == red.g() && b == red.b() && a == red.a());
      um2::gmsh::model::getColor(2, 2, r, g, b, a);
      ASSERT(r == red.r() && g == red.g() && b == red.b() && a == red.a());
    }
    // if material hierarchy is used, Material Moderator should have 1 entity: {3}
    // if material hierarchy is not used, Material Moderator should have 2 entities:
    // {1, 3}
    tags.clear();
    um2::gmsh::model::getEntitiesForPhysicalGroup(2, mat_tag2, tags);
    um2::gmsh::model::getPhysicalName(2, mat_tag2, name);
    ASSERT(name == "Material Moderator");
    if (i == 0) {
      ASSERT(tags.size() == 2);
      ASSERT(tags[0] == 1);
      ASSERT(tags[1] == 3);
    } else {
      ASSERT(tags.size() == 1);
      ASSERT(tags[0] == 3);
      um2::Color const blue("blue");
      int r = 0;
      int g = 0;
      int b = 0;
      int a = 0;
      um2::gmsh::model::getColor(2, 3, r, g, b, a);
      ASSERT(r == blue.r() && g == blue.g() && b == blue.b() && a == blue.a());
    }
    um2::gmsh::finalize();
  }
}

TEST_CASE(groupPresFragment_3d3d)
{
  std::vector<um2::Material> const materials = {um2::Material("Fuel", "red"),
                                                um2::Material("Moderator", "blue")};
  // First pass no material hierarchy, second pass with material hierarchy
  for (size_t i = 0; i < 2; ++i) {
    um2::gmsh::initialize();
    int const tag1 = um2::gmsh::model::occ::addSphere(-1, 0, 0, 2);
    int const tag2 = um2::gmsh::model::occ::addSphere(1, 0, 0, 2);
    um2::gmsh::model::occ::synchronize();
    int const group_tag1 = um2::gmsh::model::addPhysicalGroup(3, {tag1, tag2}, -1, "A");
    int const mat_tag1 =
        um2::gmsh::model::addPhysicalGroup(3, {tag1}, -1, "Material Fuel");
    int const group_tag2 = um2::gmsh::model::addPhysicalGroup(3, {tag2}, -1, "B");
    int const mat_tag2 =
        um2::gmsh::model::addPhysicalGroup(3, {tag2}, -1, "Material Moderator");
    um2::gmsh::vectorpair const object_dimtags = {
        {3, tag1}
    };
    um2::gmsh::vectorpair const tool_dimtags = {
        {3, tag2}
    };
    um2::gmsh::vectorpair out_dimtags;
    std::vector<um2::gmsh::vectorpair> out_dimtags_map;
    // Fragment into a venn diagram. After the fragment:
    // Left entity is entity 2, middle entity is entity 1, right entity is entity 3.
    if (i == 0) {
      um2::gmsh::model::occ::groupPreservingFragment(object_dimtags, tool_dimtags,
                                                     out_dimtags, out_dimtags_map);
    } else {
      um2::gmsh::model::occ::groupPreservingFragment(
          object_dimtags, tool_dimtags, out_dimtags, out_dimtags_map, materials);
    }
    // out_dimtags should have 3 entities: {{3, 1}, {3, 2}, {3, 3}}
    ASSERT(out_dimtags.size() == 3);
    ASSERT(out_dimtags[0].first == 3);
    ASSERT(out_dimtags[0].second == 1);
    ASSERT(out_dimtags[1].first == 3);
    ASSERT(out_dimtags[1].second == 2);
    ASSERT(out_dimtags[2].first == 3);
    ASSERT(out_dimtags[2].second == 3);
    // out_dimtags_map should have 2 entities: {{{3, 1}, {3, 2}}, {{3, 3}, {3, 2}}}
    ASSERT(out_dimtags_map.size() == 2);
    ASSERT(out_dimtags_map[0].size() == 2);
    ASSERT(out_dimtags_map[0][0].first == 3);
    ASSERT(out_dimtags_map[0][0].second == 1);
    ASSERT(out_dimtags_map[0][1].first == 3);
    ASSERT(out_dimtags_map[0][1].second == 2);
    ASSERT(out_dimtags_map[1].size() == 2);
    ASSERT(out_dimtags_map[1][0].first == 3);
    ASSERT(out_dimtags_map[1][0].second == 3);
    ASSERT(out_dimtags_map[1][1].first == 3);
    ASSERT(out_dimtags_map[1][1].second == 2);
    // Group A should have 3 entities: {1, 2, 3}
    std::vector<int> tags;
    std::string name;
    um2::gmsh::model::getEntitiesForPhysicalGroup(3, group_tag1, tags);
    um2::gmsh::model::getPhysicalName(3, group_tag1, name);
    ASSERT(name == "A");
    ASSERT(tags.size() == 3);
    ASSERT(tags[0] == 1);
    ASSERT(tags[1] == 2);
    ASSERT(tags[2] == 3);
    // Group B should have 2 entities: {2, 3}
    tags.clear();
    um2::gmsh::model::getEntitiesForPhysicalGroup(3, group_tag2, tags);
    um2::gmsh::model::getPhysicalName(3, group_tag2, name);
    ASSERT(name == "B");
    ASSERT(tags.size() == 2);
    ASSERT(tags[0] == 2);
    ASSERT(tags[1] == 3);
    // Material Fuel should have 2 entities: {1, 2}
    tags.clear();
    um2::gmsh::model::getEntitiesForPhysicalGroup(3, mat_tag1, tags);
    um2::gmsh::model::getPhysicalName(3, mat_tag1, name);
    ASSERT(name == "Material Fuel");
    ASSERT(tags.size() == 2);
    ASSERT(tags[0] == 1);
    ASSERT(tags[1] == 2);
    if (i == 1) {
      um2::Color const red(um2::Colors::Red);
      int r = 0;
      int g = 0;
      int b = 0;
      int a = 0;
      um2::gmsh::model::getColor(3, 1, r, g, b, a);
      ASSERT(r == red.r() && g == red.g() && b == red.b() && a == red.a());
      um2::gmsh::model::getColor(3, 2, r, g, b, a);
      ASSERT(r == red.r() && g == red.g() && b == red.b() && a == red.a());
    }
    // if material hierarchy is used, Material Moderator should have 1 entity: {3}
    // if material hierarchy is not used, Material Moderator should have 2 entities:
    // {2, 3}
    tags.clear();
    um2::gmsh::model::getEntitiesForPhysicalGroup(3, mat_tag2, tags);
    um2::gmsh::model::getPhysicalName(3, mat_tag2, name);
    ASSERT(name == "Material Moderator");
    if (i == 0) {
      ASSERT(tags.size() == 2);
      ASSERT(tags[0] == 2);
      ASSERT(tags[1] == 3);
    } else {
      ASSERT(tags.size() == 1);
      ASSERT(tags[0] == 3);
      um2::Color const blue(um2::Colors::Blue);
      int r = 0;
      int g = 0;
      int b = 0;
      int a = 0;
      um2::gmsh::model::getColor(3, 3, r, g, b, a);
      ASSERT(r == blue.r() && g == blue.g() && b == blue.b() && a == blue.a());
    }
    um2::gmsh::finalize();
  }
}

TEST_CASE(groupPresIntersect_2d2d)
{
  std::vector<um2::Material> const materials = {um2::Material("Fuel", "red"),
                                                um2::Material("Moderator", "blue")};
  // First pass no material hierarchy, second pass with material hierarchy
  for (size_t i = 0; i < 2; ++i) {
    um2::gmsh::initialize();
    int const tag1 = um2::gmsh::model::occ::addDisk(-1, 0, 0, 2, 2);
    int const tag2 = um2::gmsh::model::occ::addDisk(1, 0, 0, 2, 2);
    um2::gmsh::model::occ::synchronize();
    int const group_tag1 = um2::gmsh::model::addPhysicalGroup(2, {tag1, tag2}, -1, "A");
    int const mat_tag1 =
        um2::gmsh::model::addPhysicalGroup(2, {tag1}, -1, "Material Fuel");
    int const group_tag2 = um2::gmsh::model::addPhysicalGroup(2, {tag2}, -1, "B");
    int const mat_tag2 =
        um2::gmsh::model::addPhysicalGroup(2, {tag2}, -1, "Material Moderator");
    um2::gmsh::vectorpair const object_dimtags = {
        {2, tag1}
    };
    um2::gmsh::vectorpair const tool_dimtags = {
        {2, tag2}
    };
    um2::gmsh::vectorpair out_dimtags;
    std::vector<um2::gmsh::vectorpair> out_dimtags_map;
    if (i == 0) {
      um2::gmsh::model::occ::groupPreservingIntersect(object_dimtags, tool_dimtags,
                                                      out_dimtags, out_dimtags_map);
    } else {
      um2::gmsh::model::occ::groupPreservingIntersect(
          object_dimtags, tool_dimtags, out_dimtags, out_dimtags_map, materials);
    }
    ASSERT(out_dimtags.size() == 1);
    ASSERT(out_dimtags[0].first == 2);
    ASSERT(out_dimtags[0].second == 1);
    ASSERT(out_dimtags_map.size() == 2);
    ASSERT(out_dimtags_map[0].size() == 1);
    ASSERT(out_dimtags_map[0][0].first == 2);
    ASSERT(out_dimtags_map[0][0].second == 1);
    ASSERT(out_dimtags_map[1].size() == 1);
    ASSERT(out_dimtags_map[1][0].first == 2);
    ASSERT(out_dimtags_map[1][0].second == 1);
    std::vector<int> tags;
    std::string name;
    um2::gmsh::model::getEntitiesForPhysicalGroup(2, group_tag1, tags);
    um2::gmsh::model::getPhysicalName(2, group_tag1, name);
    ASSERT(name == "A");
    ASSERT(tags.size() == 1);
    ASSERT(tags[0] == 1);
    tags.clear();
    um2::gmsh::model::getEntitiesForPhysicalGroup(2, group_tag2, tags);
    um2::gmsh::model::getPhysicalName(2, group_tag2, name);
    ASSERT(name == "B");
    ASSERT(tags.size() == 1);
    ASSERT(tags[0] == 1);
    tags.clear();
    um2::gmsh::model::getEntitiesForPhysicalGroup(2, mat_tag1, tags);
    um2::gmsh::model::getPhysicalName(2, mat_tag1, name);
    ASSERT(name == "Material Fuel");
    ASSERT(tags.size() == 1);
    ASSERT(tags[0] == 1);
    tags.clear();
    if (i == 1) {
      um2::Color const red(um2::Colors::Red);
      int r = 0;
      int g = 0;
      int b = 0;
      int a = 0;
      um2::gmsh::model::getColor(2, 1, r, g, b, a);
      ASSERT(r == red.r() && g == red.g() && b == red.b() && a == red.a());
    }
    tags.clear();
    if (i == 0) {
      um2::gmsh::model::getEntitiesForPhysicalGroup(2, mat_tag2, tags);
      um2::gmsh::model::getPhysicalName(2, mat_tag2, name);
      ASSERT(name == "Material Moderator");
      ASSERT(tags.size() == 1);
      ASSERT(tags[0] == 1);
    }
    um2::gmsh::finalize();
  }
}

TEST_SUITE(gmsh_model)
{
  TEST(addToPhysicalGroup)
  TEST(getMaterials);
  TEST(groupPresFragment_2d2d);
  TEST(groupPresFragment_3d3d);
<<<<<<< HEAD
  TEST(groupPreservingIntersect);
=======
  TEST(groupPresIntersect_2d2d);
>>>>>>> 5c94a04c
}
#endif // UM2_ENABLE_GMSH

auto
main() -> int
{
#if UM2_ENABLE_GMSH
  um2::Log::setMaxVerbosityLevel(um2::LogVerbosity::Error);
  RUN_SUITE(gmsh_model);
#endif
  return 0;
}<|MERGE_RESOLUTION|>--- conflicted
+++ resolved
@@ -174,118 +174,6 @@
   }
 }
 
-TEST_CASE(groupPreservingIntersect)
-{
-  std::vector<um2::Material> const materials = {um2::Material("Fuel", "red"),
-                                                um2::Material("Moderator", "blue")};
-  // First pass no material hierarchy, second pass with material hierarchy
-  for (size_t i = 0; i < 2; ++i) {
-    um2::gmsh::initialize();
-    int const tag1 = um2::gmsh::model::occ::addDisk(-1, 0, 0, 2, 2);
-    int const tag2 = um2::gmsh::model::occ::addDisk(1, 0, 0, 2, 2);
-    um2::gmsh::model::occ::synchronize();
-    int const group_tag1 = um2::gmsh::model::addPhysicalGroup(2, {tag1, tag2}, -1, "A");
-    int const mat_tag1 =
-        um2::gmsh::model::addPhysicalGroup(2, {tag1}, -1, "Material Fuel");
-    int const group_tag2 = um2::gmsh::model::addPhysicalGroup(2, {tag2}, -1, "B");
-    int const mat_tag2 =
-        um2::gmsh::model::addPhysicalGroup(2, {tag2}, -1, "Material Moderator");
-    um2::gmsh::vectorpair const object_dimtags = {
-        {2, tag1}
-    };
-    um2::gmsh::vectorpair const tool_dimtags = {
-        {2, tag2}
-    };
-    um2::gmsh::vectorpair out_dimtags;
-    std::vector<um2::gmsh::vectorpair> out_dimtags_map;
-    // Fragment into a venn diagram. After the fragment:
-    // Left entity is entity 2, middle entity is entity 1, right entity is entity 3.
-    if (i == 0) {
-      um2::gmsh::model::occ::groupPreservingIntersect(object_dimtags, tool_dimtags,
-                                                      out_dimtags, out_dimtags_map);
-    } else {
-      um2::gmsh::model::occ::groupPreservingIntersect(
-          object_dimtags, tool_dimtags, out_dimtags, out_dimtags_map, materials);
-    }
-    // out_dimtags should have 3 entities: {{2, 1}, {2, 2}, {2, 3}}
-    ASSERT(out_dimtags.size() == 1);
-    ASSERT(out_dimtags[0].first == 2);
-    ASSERT(out_dimtags[0].second == 1);
-    // out_dimtags_map should have 2 entities: {{{2, 1}, {2, 2}}, {{2, 3}, {2, 1}}}
-    ASSERT(out_dimtags_map.size() == 2);
-    ASSERT(out_dimtags_map[0].size() == 2);
-    ASSERT(out_dimtags_map[0][0].first == 2);
-    ASSERT(out_dimtags_map[0][0].second == 1);
-    ASSERT(out_dimtags_map[0][1].first == 2);
-    ASSERT(out_dimtags_map[0][1].second == 2);
-    ASSERT(out_dimtags_map[1].size() == 2);
-    ASSERT(out_dimtags_map[1][0].first == 2);
-    ASSERT(out_dimtags_map[1][0].second == 3);
-    ASSERT(out_dimtags_map[1][1].first == 2);
-    ASSERT(out_dimtags_map[1][1].second == 1);
-    // Group A should have 3 entities: {1, 2, 3}
-    std::vector<int> tags;
-    std::string name;
-    um2::gmsh::model::getEntitiesForPhysicalGroup(2, group_tag1, tags);
-    um2::gmsh::model::getPhysicalName(2, group_tag1, name);
-    ASSERT(name == "A");
-    ASSERT(tags.size() == 3);
-    ASSERT(tags[0] == 1);
-    ASSERT(tags[1] == 2);
-    ASSERT(tags[2] == 3);
-    // Group B should have 2 entities: {1, 3}
-    tags.clear();
-    um2::gmsh::model::getEntitiesForPhysicalGroup(2, group_tag2, tags);
-    um2::gmsh::model::getPhysicalName(2, group_tag2, name);
-    ASSERT(name == "B");
-    ASSERT(tags.size() == 2);
-    ASSERT(tags[0] == 1);
-    ASSERT(tags[1] == 3);
-    // Material Fuel should have 2 entities: {1, 2}
-    tags.clear();
-    um2::gmsh::model::getEntitiesForPhysicalGroup(2, mat_tag1, tags);
-    um2::gmsh::model::getPhysicalName(2, mat_tag1, name);
-    ASSERT(name == "Material Fuel");
-    ASSERT(tags.size() == 2);
-    ASSERT(tags[0] == 1);
-    ASSERT(tags[1] == 2);
-    if (i == 1) {
-      um2::Color const red("red");
-      int r = 0;
-      int g = 0;
-      int b = 0;
-      int a = 0;
-      um2::gmsh::model::getColor(2, 1, r, g, b, a);
-      ASSERT(r == red.r() && g == red.g() && b == red.b() && a == red.a());
-      um2::gmsh::model::getColor(2, 2, r, g, b, a);
-      ASSERT(r == red.r() && g == red.g() && b == red.b() && a == red.a());
-    }
-    // if material hierarchy is used, Material Moderator should have 1 entity: {3}
-    // if material hierarchy is not used, Material Moderator should have 2 entities:
-    // {1, 3}
-    tags.clear();
-    um2::gmsh::model::getEntitiesForPhysicalGroup(2, mat_tag2, tags);
-    um2::gmsh::model::getPhysicalName(2, mat_tag2, name);
-    ASSERT(name == "Material Moderator");
-    if (i == 0) {
-      ASSERT(tags.size() == 2);
-      ASSERT(tags[0] == 1);
-      ASSERT(tags[1] == 3);
-    } else {
-      ASSERT(tags.size() == 1);
-      ASSERT(tags[0] == 3);
-      um2::Color const blue("blue");
-      int r = 0;
-      int g = 0;
-      int b = 0;
-      int a = 0;
-      um2::gmsh::model::getColor(2, 3, r, g, b, a);
-      ASSERT(r == blue.r() && g == blue.g() && b == blue.b() && a == blue.a());
-    }
-    um2::gmsh::finalize();
-  }
-}
-
 TEST_CASE(groupPresFragment_3d3d)
 {
   std::vector<um2::Material> const materials = {um2::Material("Fuel", "red"),
@@ -490,11 +378,7 @@
   TEST(getMaterials);
   TEST(groupPresFragment_2d2d);
   TEST(groupPresFragment_3d3d);
-<<<<<<< HEAD
-  TEST(groupPreservingIntersect);
-=======
   TEST(groupPresIntersect_2d2d);
->>>>>>> 5c94a04c
 }
 #endif // UM2_ENABLE_GMSH
 
