--- conflicted
+++ resolved
@@ -33,10 +33,6 @@
   ASSERT(um2::isApprox(points[15], um2::Point2<T>(3, 3) / 3));
 }
 
-<<<<<<< HEAD
-// test case for morton sort in 3D
-=======
->>>>>>> 5c94a04c
 template <std::unsigned_integral U, std::floating_point T>
 TEST_CASE(mortonSort3D)
 {
@@ -49,12 +45,9 @@
       }
     }
   }
-<<<<<<< HEAD
-=======
   std::random_device rd;
   std::mt19937 g(rd());
   std::shuffle(points.begin(), points.end(), g);
->>>>>>> 5c94a04c
   um2::mortonSort<U>(points.begin(), points.end());
   ASSERT(um2::isApprox(points[0], um2::Point3<T>(0, 0, 0) / 3));
   ASSERT(um2::isApprox(points[1], um2::Point3<T>(1, 0, 0) / 3));
