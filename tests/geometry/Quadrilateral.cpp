#include <um2/geometry/Quadrilateral.hpp>

#include "../test_macros.hpp"

#include <iostream>

template <Size D, typename T>
HOSTDEV static constexpr auto
makeQuad() -> um2::Quadrilateral<D, T>
{
  um2::Quadrilateral<D, T> quad;
  for (Size i = 0; i < 4; ++i) {
    for (Size j = 0; j < D; ++j) {
      quad[i][j] = static_cast<T>(0);
    }
  }
  quad[1][0] = static_cast<T>(1);
  quad[2][0] = static_cast<T>(1);
  quad[2][1] = static_cast<T>(1);
  quad[3][1] = static_cast<T>(1);
  return quad;
}

template <Size D, typename T>
HOSTDEV static constexpr auto
makeTriQuad() -> um2::Quadrilateral<D, T>
{
  um2::Quadrilateral<D, T> quad;
  for (Size i = 0; i < 4; ++i) {
    for (Size j = 0; j < D; ++j) {
      quad[i][j] = static_cast<T>(0);
    }
  }
  quad[1][0] = static_cast<T>(1);
  quad[2][0] = static_cast<T>(1);
  quad[2][1] = static_cast<T>(1);
  quad[3][1] = static_cast<T>(0.5);
  quad[3][0] = static_cast<T>(0.5);
  return quad;
}

<<<<<<< HEAD
template <Size D, typename T>
HOSTDEV static constexpr auto
makeTriQuad2() -> um2::Quadrilateral<D, T>
{
  um2::Quadrilateral<D, T> quad;
  for (Size i = 0; i < 4; ++i) {
    for (Size j = 0; j < D; ++j) {
      quad[i][j] = static_cast<T>(0);
    }
  }
  quad[0][0] = static_cast<T>(2);
  quad[0][1] = static_cast<T>(3);
  quad[1][0] = static_cast<T>(3.5);
  quad[1][1] = static_cast<T>(5 + 2 * um2::epsilonDistance<T>());
  quad[2][0] = static_cast<T>(5);
  quad[2][1] = static_cast<T>(7);
  quad[3][0] = static_cast<T>(8);
  quad[3][1] = static_cast<T>(1);
  return quad;
}

=======
>>>>>>> 5c94a04c
// -------------------------------------------------------------------
// Interpolation
// -------------------------------------------------------------------

template <Size D, typename T>
HOSTDEV
TEST_CASE(interpolate)
{
  um2::Quadrilateral<D, T> quad = makeQuad<D, T>();
  um2::Point<D, T> const p00 = quad(0, 0);
  um2::Point<D, T> const p10 = quad(1, 0);
  um2::Point<D, T> const p01 = quad(0, 1);
  um2::Point<D, T> const p11 = quad(1, 1);
  ASSERT(um2::isApprox(p00, quad[0]));
  ASSERT(um2::isApprox(p10, quad[1]));
  ASSERT(um2::isApprox(p01, quad[3]));
  ASSERT(um2::isApprox(p11, quad[2]));
}

// -------------------------------------------------------------------
// jacobian
// -------------------------------------------------------------------

template <Size D, typename T>
HOSTDEV
TEST_CASE(jacobian)
{
  // For the reference quad, the Jacobian is constant.
  um2::Quadrilateral<D, T> const quad = makeQuad<D, T>();
  um2::Mat<D, 2, T> jac = quad.jacobian(0, 0);
  ASSERT_NEAR((jac(0, 0)), static_cast<T>(1), static_cast<T>(1e-5));
  ASSERT_NEAR((jac(1, 0)), static_cast<T>(0), static_cast<T>(1e-5));
  ASSERT_NEAR((jac(0, 1)), static_cast<T>(0), static_cast<T>(1e-5));
  ASSERT_NEAR((jac(1, 1)), static_cast<T>(1), static_cast<T>(1e-5));
  jac = quad.jacobian(static_cast<T>(0.2), static_cast<T>(0.3));
  ASSERT_NEAR((jac(0, 0)), static_cast<T>(1), static_cast<T>(1e-5));
  ASSERT_NEAR((jac(1, 0)), static_cast<T>(0), static_cast<T>(1e-5));
  ASSERT_NEAR((jac(0, 1)), static_cast<T>(0), static_cast<T>(1e-5));
  ASSERT_NEAR((jac(1, 1)), static_cast<T>(1), static_cast<T>(1e-5));
}

// -------------------------------------------------------------------
// edge
// -------------------------------------------------------------------

template <Size D, typename T>
HOSTDEV
TEST_CASE(edge)
{
  um2::Quadrilateral<D, T> quad = makeQuad<D, T>();
  um2::LineSegment<D, T> edge = quad.edge(0);
  ASSERT(um2::isApprox(edge[0], quad[0]));
  ASSERT(um2::isApprox(edge[1], quad[1]));
  edge = quad.edge(1);
  ASSERT(um2::isApprox(edge[0], quad[1]));
  ASSERT(um2::isApprox(edge[1], quad[2]));
  edge = quad.edge(2);
  ASSERT(um2::isApprox(edge[0], quad[2]));
  ASSERT(um2::isApprox(edge[1], quad[3]));
  edge = quad.edge(3);
  ASSERT(um2::isApprox(edge[0], quad[3]));
  ASSERT(um2::isApprox(edge[1], quad[0]));
}

// -------------------------------------------------------------------
// isConvex
// -------------------------------------------------------------------

template <typename T>
HOSTDEV
TEST_CASE(isConvex)
{
  um2::Quadrilateral<2, T> quad = makeQuad<2, T>();
  ASSERT(quad.isConvex());
  quad[3][0] = static_cast<T>(0.5);
  ASSERT(quad.isConvex());
  quad[3][1] = static_cast<T>(0.5);
  ASSERT(quad.isConvex()); // Effectively a triangle.
  quad[3][0] = static_cast<T>(0.75);
  ASSERT(!quad.isConvex());
}

// -------------------------------------------------------------------
// contains
// -------------------------------------------------------------------

template <typename T>
HOSTDEV
TEST_CASE(contains)
{
  um2::Quadrilateral<2, T> const quad = makeQuad<2, T>();
  um2::Point2<T> p = um2::Point2<T>(static_cast<T>(0.25), static_cast<T>(0.25));
  ASSERT(quad.contains(p));
  p = um2::Point2<T>(static_cast<T>(0.5), static_cast<T>(0.25));
  ASSERT(quad.contains(p));
  p = um2::Point2<T>(static_cast<T>(1.25), static_cast<T>(0.25));
  ASSERT(!quad.contains(p));
  p = um2::Point2<T>(static_cast<T>(0.25), static_cast<T>(-0.25));
  ASSERT(!quad.contains(p));
}

// -------------------------------------------------------------------
// area
// -------------------------------------------------------------------

template <Size D, typename T>
HOSTDEV
TEST_CASE(area)
{
  um2::Quadrilateral<2, T> const quad = makeQuad<2, T>();
  ASSERT_NEAR(quad.area(), static_cast<T>(1), static_cast<T>(1e-5));
<<<<<<< HEAD
  um2::Quadrilateral<2, T> const quad2 = makeTriQuad<2, T>();
  ASSERT_NEAR(quad2.area(), static_cast<T>(0.5), static_cast<T>(1e-5));
  //  um2::Quadrilateral<2, T> const quad3 = makeTriQuad2<2, T>();
  //  std::cout << quad3.area() << std::endl;
  //  ASSERT_NEAR(quad3.area(), static_cast<T>(15), static_cast<T>(1e-5));
=======
  um2::Quadrilateral<2, T> const triquad = makeTriQuad<2, T>();
  ASSERT_NEAR(triquad.area(), static_cast<T>(0.5), static_cast<T>(1e-5));
>>>>>>> 5c94a04c
}

// -------------------------------------------------------------------
// centroid
// -------------------------------------------------------------------

template <Size D, typename T>
HOSTDEV
TEST_CASE(centroid)
{
  um2::Quadrilateral<D, T> quad = makeQuad<D, T>();
  um2::Point<D, T> c = quad.centroid();
  ASSERT_NEAR(c[0], static_cast<T>(0.5), static_cast<T>(1e-5));
  ASSERT_NEAR(c[1], static_cast<T>(0.5), static_cast<T>(1e-5));
  quad[2] = um2::Point<D, T>(static_cast<T>(2), static_cast<T>(0.5));
  quad[3] = um2::Point<D, T>(static_cast<T>(1), static_cast<T>(0.5));
  c = quad.centroid();
  ASSERT_NEAR(c[0], static_cast<T>(1.00), static_cast<T>(1e-5));
  ASSERT_NEAR(c[1], static_cast<T>(0.25), static_cast<T>(1e-5));
<<<<<<< HEAD

=======
>>>>>>> 5c94a04c
  um2::Quadrilateral<D, T> const quad2 = makeTriQuad<D, T>();
  c = quad2.centroid();
  ASSERT_NEAR(c[0], static_cast<T>(static_cast<T>(2) / 3), static_cast<T>(1e-5));
  ASSERT_NEAR(c[1], static_cast<T>(static_cast<T>(1) / 3), static_cast<T>(1e-5));
}

// -------------------------------------------------------------------
// boundingBox
// -------------------------------------------------------------------

template <Size D, typename T>
HOSTDEV
TEST_CASE(boundingBox)
{
  um2::Quadrilateral<D, T> const quad = makeQuad<D, T>();
  um2::AxisAlignedBox<D, T> const box = quad.boundingBox();
  ASSERT_NEAR(box.xMin(), static_cast<T>(0), static_cast<T>(1e-5));
  ASSERT_NEAR(box.yMin(), static_cast<T>(0), static_cast<T>(1e-5));
  ASSERT_NEAR(box.xMax(), static_cast<T>(1), static_cast<T>(1e-5));
  ASSERT_NEAR(box.yMax(), static_cast<T>(1), static_cast<T>(1e-5));
}

#if UM2_ENABLE_CUDA
template <Size D, typename T>
MAKE_CUDA_KERNEL(interpolate, D, T);

template <Size D, typename T>
MAKE_CUDA_KERNEL(jacobian, D, T);

template <Size D, typename T>
MAKE_CUDA_KERNEL(edge, D, T);

template <typename T>
MAKE_CUDA_KERNEL(isConvex, T);

template <typename T>
MAKE_CUDA_KERNEL(contains, T);

template <Size D, typename T>
MAKE_CUDA_KERNEL(area, D, T);

template <Size D, typename T>
MAKE_CUDA_KERNEL(centroid, D, T);

template <Size D, typename T>
MAKE_CUDA_KERNEL(boundingBox, D, T);
#endif

template <Size D, typename T>
TEST_SUITE(Quadrilateral)
{
  TEST_HOSTDEV(interpolate, 1, 1, D, T);
  TEST_HOSTDEV(jacobian, 1, 1, D, T);
  TEST_HOSTDEV(edge, 1, 1, D, T);
  if constexpr (D == 2) {
    TEST_HOSTDEV(isConvex, 1, 1, T);
    TEST_HOSTDEV(contains, 1, 1, T);
  }
  TEST_HOSTDEV(area, 1, 1, D, T);
  if constexpr (D == 2) {
    TEST_HOSTDEV(centroid, 1, 1, D, T);
  }
  TEST_HOSTDEV(boundingBox, 1, 1, D, T);
}

auto
main() -> int
{
  RUN_SUITE((Quadrilateral<2, float>));
  RUN_SUITE((Quadrilateral<3, float>));
  RUN_SUITE((Quadrilateral<2, double>));
  RUN_SUITE((Quadrilateral<3, double>));
  return 0;
}<|MERGE_RESOLUTION|>--- conflicted
+++ resolved
@@ -1,8 +1,6 @@
 #include <um2/geometry/Quadrilateral.hpp>
 
 #include "../test_macros.hpp"
-
-#include <iostream>
 
 template <Size D, typename T>
 HOSTDEV static constexpr auto
@@ -39,30 +37,6 @@
   return quad;
 }
 
-<<<<<<< HEAD
-template <Size D, typename T>
-HOSTDEV static constexpr auto
-makeTriQuad2() -> um2::Quadrilateral<D, T>
-{
-  um2::Quadrilateral<D, T> quad;
-  for (Size i = 0; i < 4; ++i) {
-    for (Size j = 0; j < D; ++j) {
-      quad[i][j] = static_cast<T>(0);
-    }
-  }
-  quad[0][0] = static_cast<T>(2);
-  quad[0][1] = static_cast<T>(3);
-  quad[1][0] = static_cast<T>(3.5);
-  quad[1][1] = static_cast<T>(5 + 2 * um2::epsilonDistance<T>());
-  quad[2][0] = static_cast<T>(5);
-  quad[2][1] = static_cast<T>(7);
-  quad[3][0] = static_cast<T>(8);
-  quad[3][1] = static_cast<T>(1);
-  return quad;
-}
-
-=======
->>>>>>> 5c94a04c
 // -------------------------------------------------------------------
 // Interpolation
 // -------------------------------------------------------------------
@@ -174,16 +148,8 @@
 {
   um2::Quadrilateral<2, T> const quad = makeQuad<2, T>();
   ASSERT_NEAR(quad.area(), static_cast<T>(1), static_cast<T>(1e-5));
-<<<<<<< HEAD
-  um2::Quadrilateral<2, T> const quad2 = makeTriQuad<2, T>();
-  ASSERT_NEAR(quad2.area(), static_cast<T>(0.5), static_cast<T>(1e-5));
-  //  um2::Quadrilateral<2, T> const quad3 = makeTriQuad2<2, T>();
-  //  std::cout << quad3.area() << std::endl;
-  //  ASSERT_NEAR(quad3.area(), static_cast<T>(15), static_cast<T>(1e-5));
-=======
   um2::Quadrilateral<2, T> const triquad = makeTriQuad<2, T>();
   ASSERT_NEAR(triquad.area(), static_cast<T>(0.5), static_cast<T>(1e-5));
->>>>>>> 5c94a04c
 }
 
 // -------------------------------------------------------------------
@@ -203,10 +169,6 @@
   c = quad.centroid();
   ASSERT_NEAR(c[0], static_cast<T>(1.00), static_cast<T>(1e-5));
   ASSERT_NEAR(c[1], static_cast<T>(0.25), static_cast<T>(1e-5));
-<<<<<<< HEAD
-
-=======
->>>>>>> 5c94a04c
   um2::Quadrilateral<D, T> const quad2 = makeTriQuad<D, T>();
   c = quad2.centroid();
   ASSERT_NEAR(c[0], static_cast<T>(static_cast<T>(2) / 3), static_cast<T>(1e-5));
