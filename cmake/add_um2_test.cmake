--- conflicted
+++ resolved
@@ -24,21 +24,16 @@
   endif()
 
   # cppcheck
-<<<<<<< HEAD
   if (UM2_ENABLE_CPPCHECK)
     set_target_properties(${TESTNAME} PROPERTIES CXX_CPPCHECK "${CPPCHECK_ARGS}")
   endif()
-=======
-  if (UM2_ENABLE_CPPCHECK)    
-    set_target_properties(${TESTNAME} PROPERTIES CXX_CPPCHECK "${CPPCHECK_ARGS}")       
-  endif()                                        
 
   if (UM2_ENABLE_COVERAGE)
     target_link_libraries(${TESTNAME} gcov)
     target_compile_options(${TESTNAME} PUBLIC --coverage)
   endif ()
 
-  # If compiling with CUDA, compile the cpp files as cuda    
+  # If compiling with CUDA, compile the cpp files as cuda
   if (UM2_ENABLE_CUDA)    
     set_target_properties(${TESTNAME} PROPERTIES CUDA_STANDARD ${UM2_CUDA_STANDARD})
     set_target_properties(${TESTNAME} PROPERTIES CUDA_STANDARD_REQUIRED ON)
@@ -46,18 +41,13 @@
     set_property(TARGET ${TESTNAME} PROPERTY CUDA_SEPARABLE_COMPILATION ON)    
     set_property(TARGET ${TESTNAME} PROPERTY CUDA_ARCHITECTURES native)        
   endif()                                                                      
->>>>>>> 6bca7680
-
   # If compiling with CUDA, compile the cpp files as cuda
   if (UM2_ENABLE_CUDA)
     set_cuda_properties(${TESTNAME} ${FILENAME})
   endif()
 
-<<<<<<< HEAD
   # If visualization is enabled, line the necessary libraries
   #  if (UM2_ENABLE_VIS)
   #    target_link_libraries(${TESTNAME} ${UM2_VIS_LIBRARIES})
   #  endif()
-=======
->>>>>>> 6bca7680
 endmacro()