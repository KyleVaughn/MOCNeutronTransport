--- conflicted
+++ resolved
@@ -1,45 +1,3 @@
-<<<<<<< HEAD
-set(TEST_FRAMEWORK_HEADER "${PROJECT_SOURCE_DIR}/tests/test_framework.hpp")
-
-macro(add_um2_test TESTNAME)
-    # Add the test framework header to the test
-    add_executable(${TESTNAME} ${ARGN} ${TEST_FRAMEWORK_HEADER})
-    target_link_libraries(${TESTNAME} um2 Thrust)
-    add_test(${TESTNAME} ${TESTNAME})
-    set_target_properties(${TESTNAME} PROPERTIES CXX_STANDARD ${UM2_CXX_STANDARD})
-    set_target_properties(${TESTNAME} PROPERTIES CXX_STANDARD_REQUIRED ON)
-    # clang-tidy/cppcheck
-    # if enable coverage, add coverage flags
-    if (UM2_ENABLE_COVERAGE)
-        target_link_libraries(${TESTNAME} gcov)
-        target_compile_options(${TESTNAME} PUBLIC --coverage)
-    endif ()
-    if (UM2_ENABLE_CLANG_TIDY)
-        if (UM2_CLANG_TIDY_FIX)
-            set_target_properties(${TESTNAME} PROPERTIES
-                    CXX_CLANG_TIDY
-                    "clang-tidy;--fix")
-        else ()
-            set_target_properties(${TESTNAME} PROPERTIES
-                    CXX_CLANG_TIDY
-                    "clang-tidy")
-        endif ()
-    endif ()
-    if (UM2_ENABLE_CPPCHECK)
-        set_target_properties(${TESTNAME} PROPERTIES CXX_CPPCHECK "${CPPCHECK_ARGS}")
-    endif ()
-    # If compiling with CUDA, compile the cpp files as cuda
-    if (UM2_ENABLE_CUDA)
-        set_target_properties(${TESTNAME} PROPERTIES CUDA_STANDARD ${UM2_CUDA_STANDARD})
-        set_target_properties(${TESTNAME} PROPERTIES CUDA_STANDARD_REQUIRED ON)
-        set_source_files_properties(${ARGN} PROPERTIES LANGUAGE CUDA)
-        set_property(TARGET ${TESTNAME} PROPERTY CUDA_SEPARABLE_COMPILATION ON)
-        set_property(TARGET ${TESTNAME} PROPERTY CUDA_ARCHITECTURES native)
-    endif ()
-    if (UM2_ENABLE_VIS)
-        target_link_libraries(${TESTNAME} ${UM2_VIS_LIBRARIES})
-    endif ()
-=======
 set(TEST_FRAMEWORK_HEADER "${PROJECT_SOURCE_DIR}/tests/test_framework.hpp")    
     
 macro(add_um2_test TESTNAME)    
@@ -84,5 +42,4 @@
   if (UM2_ENABLE_VIS)    
     target_link_libraries(${TESTNAME} ${UM2_VIS_LIBRARIES})
   endif()
->>>>>>> e8e54e54
 endmacro()