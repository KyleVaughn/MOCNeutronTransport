--- conflicted
+++ resolved
@@ -6,25 +6,20 @@
 ##################################################
 # No Windows support
 if (WIN32)
-<<<<<<< HEAD
-    message(FATAL_ERROR "Windows is not supported")
-endif ()
-=======
   message(FATAL_ERROR "Windows is not supported")
 endif()
 # No Apple support
 if (APPLE)
   message(FATAL_ERROR "Apple is not supported")
 endif()
->>>>>>> e8e54e54
 
 ## Compiler ######################################
 ##################################################
 # Check for gcc or clang
 if (NOT (CMAKE_CXX_COMPILER_ID MATCHES "GNU" OR
-        CMAKE_CXX_COMPILER_ID MATCHES "Clang"))
-    message(FATAL_ERROR "Unsupported compiler: ${CMAKE_CXX_COMPILER_ID}")
-endif ()
+         CMAKE_CXX_COMPILER_ID MATCHES "Clang"))
+  message(FATAL_ERROR "Unsupported compiler: ${CMAKE_CXX_COMPILER_ID}")
+endif()
 
 ## Standard ######################################
 ##################################################
@@ -35,139 +30,94 @@
 ## OpenMP ########################################
 ##################################################
 if (UM2_ENABLE_OPENMP)
-    find_package(OpenMP REQUIRED)
-endif ()
+  find_package(OpenMP REQUIRED)
+endif()
 
 ## CUDA ##########################################
 ##################################################
 if (UM2_ENABLE_CUDA)
-    include(CheckLanguage)
-    check_language(CUDA)
-    set(UM2_CUDA_STANDARD "20" CACHE STRING "CUDA standard")
-    set_target_properties(um2 PROPERTIES CUDA_STANDARD ${UM2_CUDA_STANDARD})
-    set_target_properties(um2 PROPERTIES CUDA_STANDARD_REQUIRED ON)
-    # nvcc will default to gcc and g++ if the host compiler is not set using CUDAHOSTCXX.
-    # To prevent unintentional version/compiler mismatches, we set the host compiler to the
-    # same compiler used to build the project.
-    if (NOT DEFINED ENV{CUDAHOSTCXX})
-        message(STATUS "Setting CMAKE_CUDA_HOST_COMPILER to ${CMAKE_CXX_COMPILER}."
-                " Consider setting the CUDAHOSTCXX environment variable if this is not desired.")
-        set(CMAKE_CUDA_HOST_COMPILER ${CMAKE_CXX_COMPILER})
-    endif ()
-    find_package(CUDA REQUIRED)
-    enable_language(CUDA)
-    set_target_properties(um2 PROPERTIES CUDA_SEPARABLE_COMPILATION ON)
-    set_target_properties(um2 PROPERTIES CUDA_ARCHITECTURES native)
-    set_source_files_properties(${UM2_SOURCES} PROPERTIES LANGUAGE CUDA)
-    target_include_directories(um2 SYSTEM PUBLIC "${CMAKE_CUDA_TOOLKIT_INCLUDE_DIRECTORIES}")
-endif ()
+  include(CheckLanguage)
+  check_language(CUDA)
+  set(UM2_CUDA_STANDARD "20" CACHE STRING "CUDA standard")
+  set_target_properties(um2 PROPERTIES CUDA_STANDARD ${UM2_CUDA_STANDARD})
+  set_target_properties(um2 PROPERTIES CUDA_STANDARD_REQUIRED ON)
+  # nvcc will default to gcc and g++ if the host compiler is not set using CUDAHOSTCXX. 
+  # To prevent unintentional version/compiler mismatches, we set the host compiler to the 
+  # same compiler used to build the project.
+  if (NOT DEFINED ENV{CUDAHOSTCXX})
+    message(STATUS "Setting CMAKE_CUDA_HOST_COMPILER to ${CMAKE_CXX_COMPILER}." 
+      " Consider setting the CUDAHOSTCXX environment variable if this is not desired.")
+    set(CMAKE_CUDA_HOST_COMPILER ${CMAKE_CXX_COMPILER})
+  endif()
+  find_package(CUDA REQUIRED)
+  enable_language(CUDA)
+  set_target_properties(um2 PROPERTIES CUDA_SEPARABLE_COMPILATION ON)
+  set_target_properties(um2 PROPERTIES CUDA_ARCHITECTURES native)
+  set_source_files_properties(${UM2_SOURCES} PROPERTIES LANGUAGE CUDA)    
+  target_include_directories(um2 SYSTEM PUBLIC "${CMAKE_CUDA_TOOLKIT_INCLUDE_DIRECTORIES}")    
+endif()
 
 ## Eigen #########################################
 ##################################################
 target_include_directories(um2 SYSTEM PUBLIC "${PROJECT_SOURCE_DIR}/tpls/eigen")
 
-<<<<<<< HEAD
-## Thrust ########################################
-##################################################
-set(Thrust_DIR "${PROJECT_SOURCE_DIR}/tpls/thrust/thrust/cmake")
-find_package(Thrust REQUIRED CONFIG)
-# Host backend (OpenMP > Sequential)
-if (UM2_ENABLE_OPENMP)
-    set(UM2_THRUST_HOST "OMP" CACHE STRING "Thrust host backend")
-else ()
-    set(UM2_THRUST_HOST "CPP" CACHE STRING "Thrust host backend")
-endif ()
-set_property(CACHE UM2_THRUST_HOST PROPERTY STRINGS "OMP" "CPP")
-# Device backend (CUDA > OpenMP > Sequential)
-if (UM2_ENABLE_CUDA)
-    set(UM2_THRUST_DEVICE "CUDA" CACHE STRING "Thrust device backend")
-elseif (UM2_ENABLE_OPENMP)
-    set(UM2_THRUST_DEVICE "OMP" CACHE STRING "Thrust device backend")
-else ()
-    set(UM2_THRUST_DEVICE "CPP" CACHE STRING "Thrust device backend")
-endif ()
-set_property(CACHE UM2_THRUST_DEVICE PROPERTY STRINGS "CUDA" "OMP" "CPP")
-message(STATUS "Thrust host backend: ${UM2_THRUST_HOST}")
-message(STATUS "Thrust device backend: ${UM2_THRUST_DEVICE}")
-thrust_create_target(Thrust HOST ${UM2_THRUST_HOST} DEVICE ${UM2_THRUST_DEVICE})
-# Treat the Thrust includes as system includes    
-target_link_libraries(um2 PRIVATE Thrust)
-target_include_directories(um2 SYSTEM PUBLIC
-        "${PROJECT_SOURCE_DIR}/tpls/thrust/thrust/cmake/../.."
-        "${PROJECT_SOURCE_DIR}/tpls/thrust/dependencies/libcudacxx/include"
-        "${PROJECT_SOURCE_DIR}/tpls/thrust/dependencies/cub")
-
-=======
->>>>>>> e8e54e54
 ## spdlog ########################################
 ##################################################
 add_subdirectory("${PROJECT_SOURCE_DIR}/tpls/spdlog" SYSTEM)
 if (UM2_LOG_LEVEL STREQUAL "trace")
-    set(UM2_SPDLOG_LEVEL "SPDLOG_LEVEL_TRACE")
+  set(UM2_SPDLOG_LEVEL "SPDLOG_LEVEL_TRACE")
 elseif (UM2_LOG_LEVEL STREQUAL "debug")
-    set(UM2_SPDLOG_LEVEL "SPDLOG_LEVEL_DEBUG")
+  set(UM2_SPDLOG_LEVEL "SPDLOG_LEVEL_DEBUG")
 elseif (UM2_LOG_LEVEL STREQUAL "info")
-    set(UM2_SPDLOG_LEVEL "SPDLOG_LEVEL_INFO")
+  set(UM2_SPDLOG_LEVEL "SPDLOG_LEVEL_INFO")
 elseif (UM2_LOG_LEVEL STREQUAL "warn")
-    set(UM2_SPDLOG_LEVEL "SPDLOG_LEVEL_WARN")
+  set(UM2_SPDLOG_LEVEL "SPDLOG_LEVEL_WARN")
 elseif (UM2_LOG_LEVEL STREQUAL "err")
-    set(UM2_SPDLOG_LEVEL "SPDLOG_LEVEL_ERROR")
+  set(UM2_SPDLOG_LEVEL "SPDLOG_LEVEL_ERROR")
 elseif (UM2_LOG_LEVEL STREQUAL "critical")
-    set(UM2_SPDLOG_LEVEL "SPDLOG_LEVEL_CRITICAL")
+  set(UM2_SPDLOG_LEVEL "SPDLOG_LEVEL_CRITICAL")
 elseif (UM2_LOG_LEVEL STREQUAL "off")
-    set(UM2_SPDLOG_LEVEL "SPDLOG_LEVEL_OFF")
-else ()
-    message(FATAL_ERROR "Unknown log level: ${UM2_LOG_LEVEL}")
-endif ()
+  set(UM2_SPDLOG_LEVEL "SPDLOG_LEVEL_OFF")
+else()
+  message(FATAL_ERROR "Unknown log level: ${UM2_LOG_LEVEL}")
+endif()
 target_link_libraries(um2 PRIVATE spdlog::spdlog)
 
 ## visualization #################################
 ##################################################
 if (UM2_ENABLE_VIS)
-    set(UM2_VIS_LIBRARIES
-            "OpenGL::GL"
-            "glfw"
-            "glad"
-            CACHE STRING "Visualization libraries")
-    # OpenGL
-    find_package(OpenGL REQUIRED)
-    # GLFW
-    set(GLFW_BUILD_DOCS OFF CACHE BOOL "" FORCE)
-    set(GLFW_BUILD_TESTS OFF CACHE BOOL "" FORCE)
-    set(GLFW_BUILD_EXAMPLES OFF CACHE BOOL "" FORCE)
-    add_subdirectory("${PROJECT_SOURCE_DIR}/tpls/glfw" SYSTEM)
-    # GLAD
-    add_subdirectory("${PROJECT_SOURCE_DIR}/tpls/glad" SYSTEM)
-    target_link_libraries(um2 PRIVATE ${UM2_VIS_LIBRARIES})
-endif ()
+  set(UM2_VIS_LIBRARIES
+    "OpenGL::GL"
+    "glfw"
+    "glad"
+    CACHE STRING "Visualization libraries")
+  # OpenGL
+  find_package(OpenGL REQUIRED)
+  # GLFW
+  set(GLFW_BUILD_DOCS OFF CACHE BOOL "" FORCE)
+  set(GLFW_BUILD_TESTS OFF CACHE BOOL "" FORCE)
+  set(GLFW_BUILD_EXAMPLES OFF CACHE BOOL "" FORCE)
+  add_subdirectory("${PROJECT_SOURCE_DIR}/tpls/glfw" SYSTEM)
+  # GLAD
+  add_subdirectory("${PROJECT_SOURCE_DIR}/tpls/glad" SYSTEM)
+  target_link_libraries(um2 PRIVATE ${UM2_VIS_LIBRARIES}) 
+endif()
 
 ## config.hpp ####################################
 ##################################################
 configure_file(
-        "${PROJECT_SOURCE_DIR}/cmake/config.hpp.in"
-        "${PROJECT_SOURCE_DIR}/include/um2/common/config.hpp")
+  "${PROJECT_SOURCE_DIR}/cmake/config.hpp.in"
+  "${PROJECT_SOURCE_DIR}/include/um2/common/config.hpp")
 
 ## clang-format ##################################
 ##################################################
 if (UM2_ENABLE_CLANG_FORMAT)
-    include(cmake/clang-format.cmake)
-endif ()
+  include(cmake/clang-format.cmake)
+endif()
 
 ## clang-tidy ####################################
 ##################################################
 if (UM2_ENABLE_CLANG_TIDY)
-<<<<<<< HEAD
-    if (UM2_CLANG_TIDY_FIX)
-        set_target_properties(um2 PROPERTIES
-                CXX_CLANG_TIDY
-                "clang-tidy;--fix")
-    else ()
-        set_target_properties(um2 PROPERTIES
-                CXX_CLANG_TIDY
-                "clang-tidy")
-    endif ()
-endif ()
-=======
   if (UM2_CLANG_TIDY_FIX)
     set_target_properties(um2 PROPERTIES
                           CXX_CLANG_TIDY
@@ -178,25 +128,10 @@
                           "clang-tidy;--extra-arg=-Wno-unknown-warning-option")
   endif()
 endif()
->>>>>>> e8e54e54
 
 ## cppcheck ######################################
 ##################################################
 if (UM2_ENABLE_CPPCHECK)
-<<<<<<< HEAD
-    # Concatenate the cppcheck arguments into a single string
-    string(CONCAT CPPCHECK_ARGS
-            "cppcheck"
-            ";--enable=warning,style,information,missingInclude"
-            ";--std=c++20"
-            ";--language=c++"
-            ";--suppress=missingIncludeSystem"
-            ";--inconclusive"
-            ";--inline-suppr"
-            ";--error-exitcode=10")
-    set_target_properties(um2 PROPERTIES CXX_CPPCHECK "${CPPCHECK_ARGS}")
-endif ()
-=======
   # Concatenate the cppcheck arguments into a single string
   string(CONCAT CPPCHECK_ARGS
     "cppcheck"
@@ -211,32 +146,14 @@
     ";--error-exitcode=10")
   set_target_properties(um2 PROPERTIES CXX_CPPCHECK "${CPPCHECK_ARGS}")
 endif()
->>>>>>> e8e54e54
 
 ## flags #########################################
 ##################################################
 # Set compiler-specific flags
 if (CMAKE_CXX_COMPILER_ID MATCHES "Clang")
-    include(cmake/clang-cxx-flags.cmake)
-    set(CMAKE_CXX_FLAGS "${CMAKE_CXX_FLAGS} ${UM2_CLANG_FLAGS}")
+  include(cmake/clang-cxx-flags.cmake)
+  set(CMAKE_CXX_FLAGS "${CMAKE_CXX_FLAGS} ${UM2_CLANG_FLAGS}")
 elseif (CMAKE_CXX_COMPILER_ID MATCHES "GNU")
-<<<<<<< HEAD
-    include(cmake/gnu-cxx-flags.cmake)
-    set(CMAKE_CXX_FLAGS "${CMAKE_CXX_FLAGS} ${UM2_GNU_FLAGS}")
-    if (UM2_ENABLE_COVERAGE)
-        set(CMAKE_CXX_FLAGS "${CMAKE_CXX_FLAGS} --coverage")
-        target_link_libraries(um2 PUBLIC gcov)
-    endif ()
-endif ()
-if (UM2_ENABLE_FASTMATH)
-    set(CMAKE_CXX_FLAGS_RELEASE "${CMAKE_CXX_FLAGS_RELEASE} -ffast-math")
-    if (UM2_ENABLE_CUDA)
-        set(CMAKE_CUDA_FLAGS_RELEASE "${CMAKE_CUDA_FLAGS_RELEASE} --use_fast_math")
-    endif ()
-endif ()
-set(CMAKE_CXX_FLAGS_RELEASE "${CMAKE_CXX_FLAGS_RELEASE} -march=native")
-set(CMAKE_CXX_FLAGS_DEBUG "${CMAKE_CXX_FLAGS_DEBUG} -fsanitize=address,undefined")
-=======
   include(cmake/gnu-cxx-flags.cmake)
   set(CMAKE_CXX_FLAGS "${CMAKE_CXX_FLAGS} ${UM2_GNU_FLAGS}")
 endif()
@@ -253,34 +170,19 @@
 if (!UM2_ENABLE_CUDA)
   set(CMAKE_CXX_FLAGS_DEBUG   "${CMAKE_CXX_FLAGS_DEBUG} -fsanitize=address,undefined")
 endif()
->>>>>>> e8e54e54
 # If CUDA is enabled, pass the CXX flags via -Xcompiler
 if (UM2_ENABLE_CUDA)
-    set(CMAKE_CUDA_FLAGS "${CMAKE_CUDA_FLAGS} -Xcompiler \"${CMAKE_CXX_FLAGS}\"")
-    set(CMAKE_CUDA_FLAGS_RELEASE "${CMAKE_CUDA_FLAGS_RELEASE} -Xcompiler \"${CMAKE_CXX_FLAGS_RELEASE}\"")
-    set(CMAKE_CUDA_FLAGS_DEBUG "${CMAKE_CUDA_FLAGS_DEBUG} -Xcompiler \"${CMAKE_CXX_FLAGS_DEBUG}\"")
-endif ()
+  set(CMAKE_CUDA_FLAGS "${CMAKE_CUDA_FLAGS} -Xcompiler \"${CMAKE_CXX_FLAGS}\"")
+  set(CMAKE_CUDA_FLAGS_RELEASE "${CMAKE_CUDA_FLAGS_RELEASE} -Xcompiler \"${CMAKE_CXX_FLAGS_RELEASE}\"")
+  set(CMAKE_CUDA_FLAGS_DEBUG   "${CMAKE_CUDA_FLAGS_DEBUG} -Xcompiler \"${CMAKE_CXX_FLAGS_DEBUG}\"")
+endif()
 
 ## Tests #########################################
 ##################################################
-<<<<<<< HEAD
-if (UM2_ENABLE_TESTS)
-    include(CTest)
-    add_subdirectory(tests)
-endif ()
-
-## Docs #########################################
-##################################################
-if (UM2_DEV_MODE)
-    add_subdirectory(docs)
-    include(cmake/FindSphinx.cmake)
-endif ()
-=======
 if (UM2_BUILD_TESTS)
   include(CTest)
   add_subdirectory(tests)
 endif()
->>>>>>> e8e54e54
 
 ## Examples ###################################### 
 ##################################################
