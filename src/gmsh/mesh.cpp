#include <um2/config.hpp>

#if UM2_USE_GMSH

#  include <um2/common/logger.hpp>
#  include <um2/gmsh/base_gmsh_api.hpp>
#  include <um2/gmsh/mesh.hpp>
#  include <um2/mesh/element_types.hpp>
#  include <um2/physics/cross_section.hpp>
#  include <um2/physics/material.hpp>
#  include <um2/stdlib/assert.hpp>
#  include <um2/stdlib/math/roots.hpp>
#  include <um2/stdlib/numbers.hpp>
#  include <um2/stdlib/vector.hpp>

#  include <algorithm>
#  include <cstddef>
#  include <string>
#  include <vector>

namespace um2::gmsh::model::mesh
{

//=============================================================================
// setGlobalMeshSize
//=============================================================================

void
setGlobalMeshSize(double const size)
{
  LOG_INFO("Setting global mesh size to: ", size);
  gmsh::vectorpair dimtags;
  gmsh::model::getEntities(dimtags, 0);
  gmsh::model::mesh::setSize(dimtags, size);
}

//=============================================================================
// generateMesh
//=============================================================================

void
generateMesh(MeshType const mesh_type, int const smooth_iters)
{
  gmsh::option::setNumber("Mesh.SecondOrderIncomplete", 1);
  gmsh::option::setNumber("Mesh.Smoothing", smooth_iters);
<<<<<<< HEAD
  Int constexpr mesh_from_curvature = 12;
=======
  Int constexpr mesh_from_curvature = 16;
>>>>>>> c7d9a176
  switch (mesh_type) {
  case MeshType::Tri:
    LOG_INFO("Generating triangle mesh");
    // Delaunay (5) handles large element size gradients better. Maybe use that?
    gmsh::option::setNumber("Mesh.Algorithm", 5);
    gmsh::model::mesh::generate(2);
    break;
  case MeshType::Quad:
    LOG_INFO("Generating quadrilateral mesh");
    gmsh::option::setNumber("Mesh.RecombineAll", 1);
    gmsh::option::setNumber("Mesh.Algorithm", 8); // Frontal-Delaunay for quads.
    gmsh::option::setNumber("Mesh.SubdivisionAlgorithm", 1);   // All quads
    gmsh::option::setNumber("Mesh.RecombinationAlgorithm", 2); // simple full-quad
    gmsh::model::mesh::generate(2);
    break;
  case MeshType::QuadraticTri:
    LOG_INFO("Generating quadratic triangle mesh");
    gmsh::option::setNumber("Mesh.Algorithm", 5);
    gmsh::option::setNumber("Mesh.MeshSizeFromCurvature", mesh_from_curvature);
    LOG_WARN("Setting mesh size from curvature to ", mesh_from_curvature);
    gmsh::model::mesh::generate(2);
    gmsh::option::setNumber("Mesh.HighOrderOptimize", 2); // elastic + opt
    gmsh::model::mesh::setOrder(2);
    break;
  case MeshType::QuadraticQuad:
    LOG_INFO("Generating quadratic quadrilateral mesh");
    gmsh::option::setNumber("Mesh.RecombineAll", 1);
    gmsh::option::setNumber("Mesh.Algorithm", 8); // Frontal-Delaunay for quads.
    //    gmsh::option::setNumber("Mesh.SubdivisionAlgorithm", 1);   // All quads
    gmsh::option::setNumber("Mesh.RecombinationAlgorithm", 2); // simple full-quad
    gmsh::model::mesh::generate(2);
    gmsh::option::setNumber("Mesh.HighOrderOptimize", 2); // elastic + opt
    gmsh::model::mesh::setOrder(2);
    break;
  default:
    LOG_ERROR("Invalid mesh type");
  }
}

////=============================================================================
//// setMeshFieldFromGroups
////=============================================================================
//
// auto
// setMeshFieldFromGroups(int const dim, std::vector<std::string> const & groups,
//                       std::vector<double> const & sizes) -> int
//{
//  // Get all group dimtags for use later
//  gmsh::vectorpair dimtags;
//  gmsh::model::getPhysicalGroups(dimtags, dim);
//  std::vector<int> field_ids(groups.size(), -1);
//  // For each of the groups we wish to assign a field to
//  for (size_t i = 0; i < groups.size(); ++i) {
//    // Create a constant field
//    int const fid = gmsh::model::mesh::field::add("Constant");
//    field_ids[i] = fid;
//    gmsh::model::mesh::field::setNumber(fid, "VIn", sizes[i]);
//    // Populate each of the fields with the entities in the
//    // physical group
//    bool found = false;
//    auto const & group_name = groups[i];
//    for (auto const & existing_group_dimtag : dimtags) {
//      int const existing_group_tag = existing_group_dimtag.second;
//      std::string existing_group_name;
//      gmsh::model::getPhysicalName(dim, existing_group_tag, existing_group_name);
//      if (group_name == existing_group_name) {
//        std::vector<int> tags;
//        gmsh::model::getEntitiesForPhysicalGroup(dim, existing_group_tag, tags);
//        ASSERT(!tags.empty());
//        std::vector<double> double_tags(tags.size());
//        for (size_t j = 0; j < tags.size(); j++) {
//          double_tags[j] = static_cast<double>(tags[j]);
//        }
//        switch (dim) {
//        case 0:
//          gmsh::model::mesh::field::setNumbers(fid, "PointsList", double_tags);
//          break;
//        case 1:
//          gmsh::model::mesh::field::setNumbers(fid, "CurvesList", double_tags);
//          break;
//        case 2:
//          gmsh::model::mesh::field::setNumbers(fid, "SurfacesList", double_tags);
//          break;
//        case 3:
//          gmsh::model::mesh::field::setNumbers(fid, "VolumesList", double_tags);
//          break;
//        default:
//          LOG_ERROR("Invalid dimension");
//        } // dim switch
//        found = true;
//        break;
//      } // group_name == existing_group_name
//    }   // existing_group_dimtag : dimtags
//    if (!found) {
//      LOG_ERROR("The model does not contain a ", dim,
//                "-dimensional group with name: ", group_name);
//    }
//  } // for (size_t i = 0; i < groups.size()) {
//  // Create a field that takes the min of each and set as background mesh
//  int const fid = gmsh::model::mesh::field::add("Min");
//  std::vector<double> double_field_ids(field_ids.size());
//  for (size_t j = 0; j < field_ids.size(); ++j) {
//    double_field_ids[j] = static_cast<double>(field_ids[j]);
//  }
//  gmsh::model::mesh::field::setNumbers(fid, "FieldsList", double_field_ids);
//  gmsh::model::mesh::field::setAsBackgroundMesh(fid);
//  gmsh::option::setNumber("Mesh.MeshSizeExtendFromBoundary", 0);
//  gmsh::option::setNumber("Mesh.MeshSizeFromPoints", 0);
//  gmsh::option::setNumber("Mesh.MeshSizeFromCurvature", 0);
//  return fid;
//}
//
//=============================================================================
// setMeshFieldFromKnudsenNumber
//=============================================================================

auto
// NOLINTNEXTLINE(readability-function-cognitive-complexity)
setMeshFieldFromKnudsenNumber(int const dim, um2::Vector<Material> const & materials,
                              double const kn_target, double const fuel_mfp_threshold,
                              double const fuel_mfp_scale, double const abs_mfp_threshold,
                              double const abs_mfp_scale) -> int
{
  //-----------------------------------------------------------------------
  // Check that each material exists as a physical group
  //-----------------------------------------------------------------------
  // Get the names of all "Material_XXX" physical groups
  gmsh::vectorpair dimtags;
  gmsh::model::getPhysicalGroups(dimtags, dim);
  std::vector<std::string> material_group_names;
  std::vector<int> material_group_tags;
  for (auto const & dimtag : dimtags) {
    int const tag = dimtag.second;
    std::string name;
    gmsh::model::getPhysicalName(dim, tag, name);
    if (name.starts_with("Material")) {
      material_group_names.push_back(name);
      material_group_tags.push_back(tag);
    }
  }

  // Check that we have the correct number of materials
  size_t const num_material_groups = material_group_names.size();
  auto const num_materials = static_cast<size_t>(materials.size());
  if (num_material_groups != num_materials) {
    LOG_ERROR("Number of materials does not match number of material physical groups");
    return -1;
  }

  // Get the names of all materials in the form of "Material_XXX"
  std::vector<std::string> material_names(num_materials);
  for (size_t i = 0; i < num_materials; ++i) {
    material_names[i] =
        std::string("Material_") + materials[static_cast<Int>(i)].getName().data();
  }

  // Check that the names match
  std::vector<size_t> index_of_material_in_gmsh(num_materials, 10000);
  for (size_t imat = 0; imat < num_materials; ++imat) {
    auto const & material_name = material_names[imat];
    for (size_t igmsh = 0; igmsh < num_materials; ++igmsh) {
      if (material_name == material_group_names[igmsh]) {
        index_of_material_in_gmsh[imat] = igmsh;
        break;
      }
    }
  }
  for (size_t i = 0; i < num_materials; ++i) {
    if (index_of_material_in_gmsh[i] == 10000) {
      LOG_ERROR(materials[static_cast<Int>(i)].getName(),
                " does not exist as a physical group");
      return -1;
    }
  }

  if (kn_target <= 0.0) {
    LOG_ERROR("Knudsen number must be positive");
    return -1;
  }

  // Ensure each material has a valic cross section
  for (auto const & material : materials) {
    if (!material.hasXSec()) {
      LOG_ERROR("Material ", material.getName(), " does not have a valid cross section");
      return -1;
    }
    material.validateXSec(); // Only run if UM2_ENABLE_ASSERTS
  }

  // Compute the target characteristic length for each material
  std::vector<double> lcs(num_materials, 0.0);
  std::vector<double> sigmas_t(num_materials, 0.0);
  std::vector<int> is_fissile(num_materials, 0);
  std::vector<int> is_absorber(num_materials, 0);
  for (size_t i = 0; i < num_materials; ++i) {
    XSec const xs_avg_1g = materials[static_cast<Int>(i)].xsec().collapseTo1GroupAvg();
    ASSERT(xs_avg_1g.t(0) > 0);
    double const sigma_t = xs_avg_1g.t(0);
    double const sigma_s = xs_avg_1g.s()[0];
    double const c = sigma_s / sigma_t;
    // The mean chord length of an equilateral triangle with side length l:
    // s = pi * A / 3l = pi * (sqrt(3) * l^2 / 4) / (3l) = pi * sqrt(3) * l / 12
    //
    // Kn = MFP / MCL = 1 / (sigma_t * s)
    //
    // s = 1 / (sigma_t * Kn)
    //
    // pi * sqrt(3) * l / 12 = 1 / (sigma_t * Kn)
    // l = 12 / (sigma_t * Kn * sqrt(3) * pi)
    // NOLINTNEXTLINE(modernize-use-std-numbers)
    lcs[i] = 12.0 / (um2::pi<double> * um2::sqrt(3.0) * kn_target * sigma_t);
    sigmas_t[i] = sigma_t;
    if (materials[static_cast<Int>(i)].xsec().isFissile()) {
      LOG_INFO("Material ", materials[static_cast<Int>(i)].getName(), " is fissile");
      is_fissile[i] = 1;
    }
    // If c < 0.2, and sigma_t > 0.9, classify as absorber
    if (c < 0.2 && sigma_t > 0.9) {
      LOG_INFO("Material ", materials[static_cast<Int>(i)].getName(), " is an absorber");
      is_absorber[i] = 1;
    }
    auto const & material_name = materials[static_cast<Int>(i)].getName();
    LOG_INFO("Material ", material_name, ": lc = ", lcs[i], " cm, sigma_t = ", sigma_t,
             " cm^-1");
  }

  // Create the base fields, which are constant in each material
  std::vector<int> field_ids(num_materials, -1);
  for (size_t i = 0; i < num_materials; ++i) {
    // Create a constant field
    int const fid = gmsh::model::mesh::field::add("Constant");
    field_ids[i] = fid;
    gmsh::model::mesh::field::setNumber(fid, "VIn", lcs[i]);
    // Populate each of the fields with the entities in the
    // physical group
    std::vector<int> ent_tags;
    gmsh::model::getEntitiesForPhysicalGroup(
        dim, material_group_tags[index_of_material_in_gmsh[i]], ent_tags);
    ASSERT(!ent_tags.empty());
    std::vector<double> const double_ent_tags(ent_tags.begin(), ent_tags.end());
    switch (dim) {
    case 0:
      gmsh::model::mesh::field::setNumbers(fid, "PointsList", double_ent_tags);
      break;
    case 1:
      gmsh::model::mesh::field::setNumbers(fid, "CurvesList", double_ent_tags);
      break;
    case 2:
      gmsh::model::mesh::field::setNumbers(fid, "SurfacesList", double_ent_tags);
      break;
    case 3:
      gmsh::model::mesh::field::setNumbers(fid, "VolumesList", double_ent_tags);
      break;
    default:
      LOG_ERROR("Invalid dimension");
    } // dim switch
  } // for (size_t i = 0; i < num_materials; ++i)

  // We now have the target characteristic length for each material. If
  // fuel_mfp_threshold >= 0.0, then for non-fuel, non-absorber materials, we wish to
  // scale the characteristic length by the distance to the nearest fuel material, after
  // some threshold MFPs
  if (fuel_mfp_threshold >= 0.0) {
    LOG_INFO("Using fuel MFP threshold: ", fuel_mfp_threshold,
             " and MFP scale: ", fuel_mfp_scale);
    ASSERT(fuel_mfp_scale >= 1.0);
    ASSERT(is_fissile.size() == num_materials);
    // ASSERT that there is at least one fuel material
    if (std::all_of(is_fissile.begin(), is_fissile.end(),
                    [](int const x) { return x == 0; })) {
      LOG_ERROR("No fuel materials found");
      return -1;
    }
    // First, get all the entities in the fuel materials
    std::vector<int> fuel_ent_tags;
    for (size_t i = 0; i < num_materials; ++i) {
      if (is_fissile[i] == 1) {
        std::vector<int> ent_tags;
        gmsh::model::getEntitiesForPhysicalGroup(
            dim, material_group_tags[index_of_material_in_gmsh[i]], ent_tags);
        fuel_ent_tags.insert(fuel_ent_tags.end(), ent_tags.begin(), ent_tags.end());
      }
    }
    // Ensure there are no duplicates
    std::sort(fuel_ent_tags.begin(), fuel_ent_tags.end());
    for (size_t i = 0; i < fuel_ent_tags.size() - 1; ++i) {
      if (fuel_ent_tags[i] == fuel_ent_tags[i + 1]) {
        LOG_ERROR("Duplicate entity tag in fuel material physical group");
        return -1;
      }
    }
    std::vector<double> const fuel_ent_tags_d(fuel_ent_tags.begin(), fuel_ent_tags.end());

    // Create the fuel distance field
    int const fuel_distance_fid = gmsh::model::mesh::field::add("Distance");
    switch (dim) {
    case 0:
      gmsh::model::mesh::field::setNumbers(fuel_distance_fid, "PointsList",
                                           fuel_ent_tags_d);
      break;
    case 1:
      gmsh::model::mesh::field::setNumbers(fuel_distance_fid, "CurvesList",
                                           fuel_ent_tags_d);
      break;
    case 2:
      gmsh::model::mesh::field::setNumbers(fuel_distance_fid, "SurfacesList",
                                           fuel_ent_tags_d);
      break;
    case 3:
      gmsh::model::mesh::field::setNumbers(fuel_distance_fid, "VolumesList",
                                           fuel_ent_tags_d);
      break;
    default:
      LOG_ERROR("Invalid dimension");
      return -1;
    } // dim switch

    std::string const fuel_distance_name = 'F' + std::to_string(fuel_distance_fid);
    // For each non-fuel material create a field:
    //          /
    // l       /
    // ^      /
    // x-----x-----------------> lc
    // |    /|
    // |   / |
    // |  /  |
    // | /   |
    // |-----x-----------------> sigma_t * d_fuel (mfps)
    // 0   fuel_mfp_threshold
    //
    // lc_linear = lc * sigma_t * fuel_mfp_scale * d_fuel +
    //    lc * (1 - fuel_mfp_threshold * fuel_mfp_scale)
    // Then, create a field which takes the max(lc, lc_linear)
    for (size_t i = 0; i < num_materials; ++i) {
      if (is_fissile[i] == 0 && is_absorber[i] == 0) {
        // Create a field that multiplies the base field by the distance to the fuel
        // material
        int const fid = gmsh::model::mesh::field::add("MathEval");
        double const scale = lcs[i] * sigmas_t[i] * fuel_mfp_scale;
        double const offset = lcs[i] * (1.0 - fuel_mfp_threshold * fuel_mfp_scale);
        std::string math_expr = fuel_distance_name + " * " + std::to_string(scale);
        if (offset >= 0.0) {
          math_expr += " + " + std::to_string(offset);
        } else {
          math_expr += " - " + std::to_string(-offset);
        }
        LOG_INFO("Creating linear field for ", materials[static_cast<Int>(i)].getName(),
                 ": ", math_expr.c_str());
        gmsh::model::mesh::field::setString(fid, "F", math_expr);
        int const max_fid = gmsh::model::mesh::field::add("Max");
        std::vector<double> const field_ids_d = {static_cast<double>(field_ids[i]),
                                                 static_cast<double>(fid)};
        gmsh::model::mesh::field::setNumbers(max_fid, "FieldsList", field_ids_d);
        // Replace the base field with the max field
        field_ids[i] = max_fid;
      }
    }
  } // if (fuel_mfp_threshold > 0.0)

  // If abs_mfp_threshold >= 0.0, then for absorber materials, we wish to scale
  // the characteristic length by the distance to the boundary of the absorber
  // after some threshold MFPs
  if (abs_mfp_threshold >= 0.0) {
    LOG_INFO("Using abs MFP threshold: ", abs_mfp_threshold,
             " and MFP scale: ", abs_mfp_scale);
    ASSERT(abs_mfp_scale >= 1.0);
    ASSERT(is_absorber.size() == num_materials);
    // ASSERT that there is at least one absorber material
    if (std::all_of(is_absorber.begin(), is_absorber.end(),
                    [](int const x) { return x == 0; })) {
      LOG_ERROR("No absorber materials found");
      return -1;
    }

    std::vector<int> abs_ent_tags;
    std::vector<int> abs_ent_tags_d1;
    std::vector<int> upward;
    std::vector<int> downward;
    for (size_t i = 0; i < num_materials; ++i) {
      if (is_absorber[i] == 1) {
        abs_ent_tags.resize(0);
        gmsh::model::getEntitiesForPhysicalGroup(
            dim, material_group_tags[index_of_material_in_gmsh[i]], abs_ent_tags);

        abs_ent_tags_d1.resize(0);
        // For each entity in abs_ent_tags
        for (auto const & abs_ent_tag : abs_ent_tags) {
          // Get the D-1 entities
          upward.resize(0);
          downward.resize(0);
          gmsh::model::getAdjacencies(dim, abs_ent_tag, upward, downward);
          ASSERT(!downward.empty());
          std::sort(downward.begin(), downward.end());
          // Ensure there are no duplicates
          for (size_t ient = 0; ient < downward.size() - 1; ++ient) {
            if (downward[ient] == downward[ient + 1]) {
              LOG_ERROR("Duplicate downward entity tag");
              return -1;
            }
          }
          // Insert the downward entities into abs_ent_tags_d1
          for (auto const & d1 : downward) {
            if (std::find(abs_ent_tags_d1.begin(), abs_ent_tags_d1.end(), d1) ==
                abs_ent_tags_d1.end()) {
              abs_ent_tags_d1.push_back(d1);
            }
          }
        } // for (auto const & abs_ent_tag : abs_ent_tags)
        std::sort(abs_ent_tags_d1.begin(), abs_ent_tags_d1.end());
        std::vector<double> const boundary_tags(abs_ent_tags_d1.begin(),
                                                abs_ent_tags_d1.end());

        // Create the abs distance field
        int const abs_distance_fid = gmsh::model::mesh::field::add("Distance");
        switch (dim - 1) {
        case 0:
          gmsh::model::mesh::field::setNumbers(abs_distance_fid, "PointsList",
                                               boundary_tags);
          break;
        case 1:
          gmsh::model::mesh::field::setNumbers(abs_distance_fid, "CurvesList",
                                               boundary_tags);
          break;
        case 2:
          gmsh::model::mesh::field::setNumbers(abs_distance_fid, "SurfacesList",
                                               boundary_tags);
          break;
        default:
          LOG_ERROR("Invalid dimension");
          return -1;
        } // dim switch

        std::string const abs_distance_name = 'F' + std::to_string(abs_distance_fid);

        // Create a field that multiplies the base field by the distance to the abs
        // material boundary
        int const fid = gmsh::model::mesh::field::add("MathEval");
        double const scale = lcs[i] * sigmas_t[i] * abs_mfp_scale;
        double const offset = lcs[i] * (1.0 - abs_mfp_threshold * abs_mfp_scale);
        std::string math_expr = abs_distance_name + " * " + std::to_string(scale);
        if (offset >= 0.0) {
          math_expr += " + " + std::to_string(offset);
        } else {
          math_expr += " - " + std::to_string(-offset);
        }
        LOG_INFO("Creating linear field for ", materials[static_cast<Int>(i)].getName(),
                 ": ", math_expr.c_str());
        gmsh::model::mesh::field::setString(fid, "F", math_expr);
        int const max_fid = gmsh::model::mesh::field::add("Max");
        std::vector<double> const field_ids_d = {static_cast<double>(field_ids[i]),
                                                 static_cast<double>(fid)};
        gmsh::model::mesh::field::setNumbers(max_fid, "FieldsList", field_ids_d);
        // Replace the base field with the max field
        field_ids[i] = max_fid;
      } // if (is_absorber[i] == 1)
    } // for (size_t i = 0; i < num_materials; ++i)
  } // if (abs_mfp_threshold > 0.0)

  // Create a field that takes the min of each and set as background mesh
  int const fid = gmsh::model::mesh::field::add("Min");
  std::vector<double> const double_field_ids(field_ids.begin(), field_ids.end());
  gmsh::model::mesh::field::setNumbers(fid, "FieldsList", double_field_ids);
  gmsh::model::mesh::field::setAsBackgroundMesh(fid);
  gmsh::option::setNumber("Mesh.MeshSizeExtendFromBoundary", 0);
  gmsh::option::setNumber("Mesh.MeshSizeFromPoints", 0);
  gmsh::option::setNumber("Mesh.MeshSizeFromCurvature", 0);

  return 0;
}

} // namespace um2::gmsh::model::mesh
#endif // UM2_USE_GMSH<|MERGE_RESOLUTION|>--- conflicted
+++ resolved
@@ -43,11 +43,7 @@
 {
   gmsh::option::setNumber("Mesh.SecondOrderIncomplete", 1);
   gmsh::option::setNumber("Mesh.Smoothing", smooth_iters);
-<<<<<<< HEAD
-  Int constexpr mesh_from_curvature = 12;
-=======
   Int constexpr mesh_from_curvature = 16;
->>>>>>> c7d9a176
   switch (mesh_type) {
   case MeshType::Tri:
     LOG_INFO("Generating triangle mesh");
